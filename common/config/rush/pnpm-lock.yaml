--- conflicted
+++ resolved
@@ -209,21 +209,9 @@
         specifier: 0.5.21
         version: 0.5.21
     devDependencies:
-<<<<<<< HEAD
       '@azure-tools/azure-http-specs':
         specifier: ~0.1.0-alpha.3-dev.6
-        version: 0.1.0-alpha.3-dev.6(@azure-tools/typespec-azure-core@0.48.0)(@typespec/compiler@0.62.0)(@typespec/http@0.62.0)(@typespec/rest@0.62.0)(@typespec/versioning@0.62.0)(@typespec/xml@0.62.0)
-=======
-      '@azure-tools/cadl-ranch':
-        specifier: ~0.16.2
-        version: 0.16.2(@typespec/versioning@0.63.0)
-      '@azure-tools/cadl-ranch-expect':
-        specifier: ~0.15.7
-        version: 0.15.7(@typespec/compiler@0.63.0)(@typespec/http@0.63.0)(@typespec/rest@0.63.0)(@typespec/versioning@0.63.0)
-      '@azure-tools/cadl-ranch-specs':
-        specifier: 0.39.6
-        version: 0.39.6(@azure-tools/cadl-ranch-expect@0.15.7)(@azure-tools/typespec-azure-core@0.49.0)(@typespec/compiler@0.63.0)(@typespec/http@0.63.0)(@typespec/rest@0.63.0)(@typespec/versioning@0.63.0)(@typespec/xml@0.63.0)
->>>>>>> e5417e4a
+        version: 0.1.0-alpha.3-dev.6(@azure-tools/typespec-azure-core@0.49.0)(@typespec/compiler@0.63.0)(@typespec/http@0.63.0)(@typespec/rest@0.63.0)(@typespec/versioning@0.63.0)(@typespec/xml@0.63.0)
       '@azure-tools/typespec-autorest':
         specifier: '>=0.49.0 <1.0.0'
         version: 0.49.0(@azure-tools/typespec-azure-core@0.49.0)(@azure-tools/typespec-azure-resource-manager@0.49.0)(@azure-tools/typespec-client-generator-core@0.49.0)(@typespec/compiler@0.63.0)(@typespec/http@0.63.0)(@typespec/openapi@0.63.0)(@typespec/rest@0.63.0)(@typespec/versioning@0.63.0)
@@ -255,30 +243,20 @@
         specifier: '>=0.63.0 <1.0.0'
         version: 0.63.0
       '@typespec/http':
-<<<<<<< HEAD
-        specifier: '>=0.62.0 <1.0.0'
-        version: 0.62.0(@typespec/compiler@0.62.0)
+        specifier: '>=0.63.0 <1.0.0'
+        version: 0.63.0(@typespec/compiler@0.63.0)
       '@typespec/http-specs':
         specifier: ~0.1.0-alpha.3-dev.6
-        version: 0.1.0-alpha.3-dev.6(@typespec/compiler@0.62.0)(@typespec/http@0.62.0)(@typespec/rest@0.62.0)(@typespec/versioning@0.62.0)(@typespec/xml@0.62.0)
-=======
-        specifier: '>=0.63.0 <1.0.0'
-        version: 0.63.0(@typespec/compiler@0.63.0)
->>>>>>> e5417e4a
+        version: 0.1.0-alpha.3-dev.6(@typespec/compiler@0.63.0)(@typespec/http@0.63.0)(@typespec/rest@0.63.0)(@typespec/versioning@0.63.0)(@typespec/xml@0.63.0)
       '@typespec/openapi':
         specifier: '>=0.63.0 <1.0.0'
         version: 0.63.0(@typespec/compiler@0.63.0)(@typespec/http@0.63.0)
       '@typespec/rest':
-<<<<<<< HEAD
-        specifier: '>=0.62.0 <1.0.0'
-        version: 0.62.0(@typespec/compiler@0.62.0)(@typespec/http@0.62.0)
+        specifier: '>=0.63.0 <1.0.0'
+        version: 0.63.0(@typespec/compiler@0.63.0)(@typespec/http@0.63.0)
       '@typespec/spector':
         specifier: ~0.1.0-alpha.3
         version: 0.1.0-alpha.3
-=======
-        specifier: '>=0.63.0 <1.0.0'
-        version: 0.63.0(@typespec/compiler@0.63.0)(@typespec/http@0.63.0)
->>>>>>> e5417e4a
       '@typespec/versioning':
         specifier: '>=0.63.0 <1.0.0'
         version: 0.63.0(@typespec/compiler@0.63.0)
@@ -399,8 +377,7 @@
       proper-lockfile: 2.0.1
     dev: false
 
-<<<<<<< HEAD
-  /@azure-tools/azure-http-specs@0.1.0-alpha.3-dev.6(@azure-tools/typespec-azure-core@0.48.0)(@typespec/compiler@0.62.0)(@typespec/http@0.62.0)(@typespec/rest@0.62.0)(@typespec/versioning@0.62.0)(@typespec/xml@0.62.0):
+  /@azure-tools/azure-http-specs@0.1.0-alpha.3-dev.6(@azure-tools/typespec-azure-core@0.49.0)(@typespec/compiler@0.63.0)(@typespec/http@0.63.0)(@typespec/rest@0.63.0)(@typespec/versioning@0.63.0)(@typespec/xml@0.63.0):
     resolution: {integrity: sha512-oV7BQBcNl1tceRhYHSLiWMqU3skFeI4Lrszbk5Qn7PhpDPUheLEIyDdfM/hYqxCK9xoYsw7KinqHR5lq36qpKw==}
     engines: {node: '>=18.0.0'}
     peerDependencies:
@@ -411,83 +388,14 @@
       '@typespec/versioning': ~0.62.0 || >=0.63.0-dev <0.63.0
       '@typespec/xml': ~0.62.0 || >=0.63.0-dev <0.63.0
     dependencies:
-      '@azure-tools/typespec-azure-core': 0.48.0(@typespec/compiler@0.62.0)(@typespec/http@0.62.0)(@typespec/rest@0.62.0)
-      '@typespec/compiler': 0.62.0
-      '@typespec/http': 0.62.0(@typespec/compiler@0.62.0)
-      '@typespec/rest': 0.62.0(@typespec/compiler@0.62.0)(@typespec/http@0.62.0)
-      '@typespec/spec-api': 0.1.0-alpha.0
-      '@typespec/spector': 0.1.0-alpha.3
-      '@typespec/versioning': 0.62.0(@typespec/compiler@0.62.0)
-      '@typespec/xml': 0.62.0(@typespec/compiler@0.62.0)
-=======
-  /@azure-tools/cadl-ranch-api@0.5.0:
-    resolution: {integrity: sha512-awgLMCWGy4VxIJ5n9SJuTH0WfZFsUv5kYffIYfvGPtV3NIkCwO1u39Polb4BBR8GLELWjRuHMxYsmhwpTzRBpw==}
-    engines: {node: '>=16.0.0'}
-    dependencies:
-      body-parser: 1.20.3
-      deep-equal: 2.2.3
-      express: 4.21.1
-      express-promise-router: 4.1.1(express@4.21.1)
-      glob: 11.0.0
-      morgan: 1.10.0
-      multer: 1.4.5-lts.1
-      picocolors: 1.1.1
-      winston: 3.15.0
-      xml-formatter: 3.6.3
-      xml2js: 0.6.2
-      yargs: 17.7.2
-    transitivePeerDependencies:
-      - '@types/express'
-    dev: true
-
-  /@azure-tools/cadl-ranch-coverage-sdk@0.9.0:
-    resolution: {integrity: sha512-u4WU5U6Ps6oct9E3FiBdORMsSiqpV1VBFeiqH4ZTXCV3A245n3GzznRexZ5bDuRlRY4ea2BVvKrVnemaYaLp+w==}
-    engines: {node: '>=16.0.0'}
-    dependencies:
-      '@azure/identity': 4.5.0
-      '@azure/storage-blob': 12.25.0
-      '@types/node': 22.7.7
-    transitivePeerDependencies:
-      - supports-color
-    dev: true
-
-  /@azure-tools/cadl-ranch-expect@0.15.7(@typespec/compiler@0.63.0)(@typespec/http@0.63.0)(@typespec/rest@0.63.0)(@typespec/versioning@0.63.0):
-    resolution: {integrity: sha512-3f6PLUn4vVyiKOTnqdxppHhpQ3chb2D6ZMI7w65Xf5DYByyqC/rnMU25AjUu1jiIKwwANDtd6UDX6pWQrj87vQ==}
-    engines: {node: '>=16.0.0'}
-    peerDependencies:
-      '@typespec/compiler': ~0.63.0
-      '@typespec/http': ~0.63.0
-      '@typespec/rest': ~0.63.0
-      '@typespec/versioning': ~0.63.0
-    dependencies:
-      '@typespec/compiler': 0.63.0
-      '@typespec/http': 0.63.0(@typespec/compiler@0.63.0)
-      '@typespec/rest': 0.63.0(@typespec/compiler@0.63.0)(@typespec/http@0.63.0)
-      '@typespec/versioning': 0.63.0(@typespec/compiler@0.63.0)
-    dev: true
-
-  /@azure-tools/cadl-ranch-specs@0.39.6(@azure-tools/cadl-ranch-expect@0.15.7)(@azure-tools/typespec-azure-core@0.49.0)(@typespec/compiler@0.63.0)(@typespec/http@0.63.0)(@typespec/rest@0.63.0)(@typespec/versioning@0.63.0)(@typespec/xml@0.63.0):
-    resolution: {integrity: sha512-oa8CDSVZhpO8xwjxLjgAa8ppyBel/QCCw9DjAd6sdj/VumJq+Bzcj9wKly0Vy4RFqdPSxPMdCcjlED63Xb1+YQ==}
-    engines: {node: '>=16.0.0'}
-    peerDependencies:
-      '@azure-tools/cadl-ranch-expect': ~0.15.7
-      '@azure-tools/typespec-azure-core': ~0.49.0
-      '@typespec/compiler': ~0.63.0
-      '@typespec/http': ~0.63.0
-      '@typespec/rest': ~0.63.0
-      '@typespec/versioning': ~0.63.0
-      '@typespec/xml': ~0.63.0
-    dependencies:
-      '@azure-tools/cadl-ranch': 0.16.2(@typespec/versioning@0.63.0)
-      '@azure-tools/cadl-ranch-api': 0.5.0
-      '@azure-tools/cadl-ranch-expect': 0.15.7(@typespec/compiler@0.63.0)(@typespec/http@0.63.0)(@typespec/rest@0.63.0)(@typespec/versioning@0.63.0)
       '@azure-tools/typespec-azure-core': 0.49.0(@typespec/compiler@0.63.0)(@typespec/http@0.63.0)(@typespec/rest@0.63.0)
       '@typespec/compiler': 0.63.0
       '@typespec/http': 0.63.0(@typespec/compiler@0.63.0)
       '@typespec/rest': 0.63.0(@typespec/compiler@0.63.0)(@typespec/http@0.63.0)
+      '@typespec/spec-api': 0.1.0-alpha.0
+      '@typespec/spector': 0.1.0-alpha.3
       '@typespec/versioning': 0.63.0(@typespec/compiler@0.63.0)
       '@typespec/xml': 0.63.0(@typespec/compiler@0.63.0)
->>>>>>> e5417e4a
     transitivePeerDependencies:
       - '@types/express'
       - '@typespec/streams'
@@ -495,48 +403,6 @@
       - supports-color
     dev: true
 
-<<<<<<< HEAD
-=======
-  /@azure-tools/cadl-ranch@0.16.2(@typespec/versioning@0.63.0):
-    resolution: {integrity: sha512-1FtmiOp89qo3Jj2Gq6hTq23paolHocxNoBIugZPcEPY0ZNwOe+Ea24D0v0e3gd6RbomRKfKbmr3UVodN/xWLQA==}
-    engines: {node: '>=16.0.0'}
-    hasBin: true
-    dependencies:
-      '@azure-tools/cadl-ranch-api': 0.5.0
-      '@azure-tools/cadl-ranch-coverage-sdk': 0.9.0
-      '@azure-tools/cadl-ranch-expect': 0.15.7(@typespec/compiler@0.63.0)(@typespec/http@0.63.0)(@typespec/rest@0.63.0)(@typespec/versioning@0.63.0)
-      '@azure/identity': 4.5.0
-      '@types/js-yaml': 4.0.9
-      '@typespec/compiler': 0.63.0
-      '@typespec/http': 0.63.0(@typespec/compiler@0.63.0)
-      '@typespec/rest': 0.63.0(@typespec/compiler@0.63.0)(@typespec/http@0.63.0)
-      ajv: 8.17.1
-      axios: 1.7.7
-      body-parser: 1.20.3
-      deep-equal: 2.2.3
-      express: 4.21.1
-      express-promise-router: 4.1.1(express@4.21.1)
-      form-data: 3.0.2
-      glob: 11.0.0
-      jackspeak: 4.0.1
-      js-yaml: 4.1.0
-      morgan: 1.10.0
-      multer: 1.4.5-lts.1
-      node-fetch: 3.3.2
-      picocolors: 1.1.1
-      source-map-support: 0.5.21
-      winston: 3.15.0
-      xml2js: 0.6.2
-      yargs: 17.7.2
-    transitivePeerDependencies:
-      - '@types/express'
-      - '@typespec/streams'
-      - '@typespec/versioning'
-      - debug
-      - supports-color
-    dev: true
-
->>>>>>> e5417e4a
   /@azure-tools/codegen@2.9.2:
     resolution: {integrity: sha512-brVLyffOtPiEijYYBYgV+4q7IyAfqXIec7XbdEqvv7As6SeEdq5WtbtN9N0LdGVHDWtEfc+JArwIx9aYGFdMUg==}
     engines: {node: '>=12.0.0'}
@@ -2024,8 +1890,8 @@
       eslint-visitor-keys: 2.1.0
     dev: true
 
-  /@typespec/compiler@0.63.0:
-    resolution: {integrity: sha512-cC3YniwbFghn1fASX3r1IgNjMrwaY4gmzznkHT4f/NxE+HK4XoXWn4EG7287QgVMCaHUykzJCIfW9k7kIleW5A==}
+  /@typespec/compiler@0.62.0:
+    resolution: {integrity: sha512-RfKJ/rF2Wjxu7dl74oJE8yEfSkeL7NopFlyJ4dW1JQXpRN2IOJYPxas12qZA6H9ZEIB8rBjyrHNxJSQbvn/UDQ==}
     engines: {node: '>=18.0.0'}
     hasBin: true
     dependencies:
@@ -2045,8 +1911,28 @@
       yargs: 17.7.2
     dev: true
 
-<<<<<<< HEAD
-  /@typespec/http-specs@0.1.0-alpha.3-dev.6(@typespec/compiler@0.62.0)(@typespec/http@0.62.0)(@typespec/rest@0.62.0)(@typespec/versioning@0.62.0)(@typespec/xml@0.62.0):
+  /@typespec/compiler@0.63.0:
+    resolution: {integrity: sha512-cC3YniwbFghn1fASX3r1IgNjMrwaY4gmzznkHT4f/NxE+HK4XoXWn4EG7287QgVMCaHUykzJCIfW9k7kIleW5A==}
+    engines: {node: '>=18.0.0'}
+    hasBin: true
+    dependencies:
+      '@babel/code-frame': 7.25.7
+      ajv: 8.17.1
+      change-case: 5.4.4
+      globby: 14.0.2
+      mustache: 4.2.0
+      picocolors: 1.1.1
+      prettier: 3.3.3
+      prompts: 2.4.2
+      semver: 7.6.3
+      temporal-polyfill: 0.2.5
+      vscode-languageserver: 9.0.1
+      vscode-languageserver-textdocument: 1.0.12
+      yaml: 2.5.1
+      yargs: 17.7.2
+    dev: true
+
+  /@typespec/http-specs@0.1.0-alpha.3-dev.6(@typespec/compiler@0.63.0)(@typespec/http@0.63.0)(@typespec/rest@0.63.0)(@typespec/versioning@0.63.0)(@typespec/xml@0.63.0):
     resolution: {integrity: sha512-S2VHZuZ2n8y2RLGhwzgwruVe6Qbrpa3rUMxToq8uOuYWfEoB+fYl2RLr/QpPeeQCp8lrfqnd46s51c/Ic4JWdg==}
     engines: {node: '>=16.0.0'}
     peerDependencies:
@@ -2056,13 +1942,13 @@
       '@typespec/versioning': ~0.62.0 || >=0.63.0-dev <0.63.0
       '@typespec/xml': ~0.62.0 || >=0.63.0-dev <0.63.0
     dependencies:
-      '@typespec/compiler': 0.62.0
-      '@typespec/http': 0.62.0(@typespec/compiler@0.62.0)
-      '@typespec/rest': 0.62.0(@typespec/compiler@0.62.0)(@typespec/http@0.62.0)
+      '@typespec/compiler': 0.63.0
+      '@typespec/http': 0.63.0(@typespec/compiler@0.63.0)
+      '@typespec/rest': 0.63.0(@typespec/compiler@0.63.0)(@typespec/http@0.63.0)
       '@typespec/spec-api': 0.1.0-alpha.0
       '@typespec/spector': 0.1.0-alpha.3
-      '@typespec/versioning': 0.62.0(@typespec/compiler@0.62.0)
-      '@typespec/xml': 0.62.0(@typespec/compiler@0.62.0)
+      '@typespec/versioning': 0.63.0(@typespec/compiler@0.63.0)
+      '@typespec/xml': 0.63.0(@typespec/compiler@0.63.0)
     transitivePeerDependencies:
       - '@types/express'
       - '@typespec/streams'
@@ -2072,10 +1958,19 @@
 
   /@typespec/http@0.62.0(@typespec/compiler@0.62.0):
     resolution: {integrity: sha512-6H9y9e32lb2s76MMy29ITCwSZNG42sa/qWthiByUvfbTEXMpu5a1fQHNj7RXg+xmDKmVIHv3gAfjGPAWfXhkaQ==}
-=======
+    engines: {node: '>=18.0.0'}
+    peerDependencies:
+      '@typespec/compiler': ~0.62.0
+      '@typespec/streams': ~0.62.0
+    peerDependenciesMeta:
+      '@typespec/streams':
+        optional: true
+    dependencies:
+      '@typespec/compiler': 0.62.0
+    dev: true
+
   /@typespec/http@0.63.0(@typespec/compiler@0.63.0):
     resolution: {integrity: sha512-SYVbBmLPAPdWZfdMs0QlbpTnFREDnkINu2FR+0kRX12qzbRgpRbLsdhg59qx4TfKoh4IAPgSV+Fq84w7BWGsyQ==}
->>>>>>> e5417e4a
     engines: {node: '>=18.0.0'}
     peerDependencies:
       '@typespec/compiler': ~0.63.0
@@ -2098,6 +1993,17 @@
       '@typespec/http': 0.63.0(@typespec/compiler@0.63.0)
     dev: true
 
+  /@typespec/rest@0.62.0(@typespec/compiler@0.62.0)(@typespec/http@0.62.0):
+    resolution: {integrity: sha512-ci5UjelEKFwsPTdpgysoUoDCcw02EnbG4GBuYJdR5mRrFCBZMxrbro+OJLgSN3g/TORSsWlW7dEOWLfbyrmlZQ==}
+    engines: {node: '>=18.0.0'}
+    peerDependencies:
+      '@typespec/compiler': ~0.62.0
+      '@typespec/http': ~0.62.0
+    dependencies:
+      '@typespec/compiler': 0.62.0
+      '@typespec/http': 0.62.0(@typespec/compiler@0.62.0)
+    dev: true
+
   /@typespec/rest@0.63.0(@typespec/compiler@0.63.0)(@typespec/http@0.63.0):
     resolution: {integrity: sha512-HftzMjSDHAYX+ILE9C6pFS4oAq7oBHMCtpA8QgSFPDF4V5a8l1k2K8c4x1B+7yl+GkREmIdtpc6S0xZm2G7hXg==}
     engines: {node: '>=18.0.0'}
@@ -2109,7 +2015,6 @@
       '@typespec/http': 0.63.0(@typespec/compiler@0.63.0)
     dev: true
 
-<<<<<<< HEAD
   /@typespec/spec-api@0.1.0-alpha.0:
     resolution: {integrity: sha512-SgWSt5mnl9bbc+C9toMzh4i8RESWcAfMg/Wyq+3oY+0EcKlmDYNWgDhQi/Eh8bA4zyMoymj48hcEzD97E1ERtQ==}
     engines: {node: '>=18.0.0'}
@@ -2180,10 +2085,15 @@
 
   /@typespec/versioning@0.62.0(@typespec/compiler@0.62.0):
     resolution: {integrity: sha512-M5KTCVH5fBniZU8eQlw+NV13vAmPr58HyBLDIyxeOuV+SHNlx+f+qanUEDIPaJheKlaSSNTEZKsDhs83/iIMMA==}
-=======
+    engines: {node: '>=18.0.0'}
+    peerDependencies:
+      '@typespec/compiler': ~0.62.0
+    dependencies:
+      '@typespec/compiler': 0.62.0
+    dev: true
+
   /@typespec/versioning@0.63.0(@typespec/compiler@0.63.0):
     resolution: {integrity: sha512-BPvmPL+g20yEmSA8XRfbIHdToNOjssq4QfwOU6D7kKLLXnZHFb1hmuwW0tf0Wa/lYgoaUC60ONAeoXgNT1ZOIQ==}
->>>>>>> e5417e4a
     engines: {node: '>=18.0.0'}
     peerDependencies:
       '@typespec/compiler': ~0.63.0
