{
  "name": "@microsoft.azure/autorest.go",
  "version": "2.1.0",
  "description": "The Go extension for classic generators in AutoRest.",
  "scripts": {
    "autorest": "autorest",
    "start": "dotnet src/bin/netcoreapp2.0/autorest.go.dll --server",
    "test": "gulp test",
    "testci": "gulp testci",
    "build": "gulp build",
    "prepare": "gulp build",
    "publish-preview": "gulp publish-preview",
    "regenerate": "gulp regenerate",
    "clean": "gulp clean",
    "nuke": "git clean -xdf"
  },
  "repository": {
    "type": "git",
    "url": "https://github.com/Azure/autorest.go"
  },
  "readme": "https://github.com/Azure/autorest.go/readme.md",
  "keywords": [
    "autorest",
    "classic-generators",
    "go"
  ],
  "author": "Microsoft Corporation",
  "license": "MIT",
  "bugs": {
    "url": "https://github.com/Azure/autorest/issues"
  },
  "homepage": "https://github.com/Azure/autorest.go/blob/master/README.md",
  "devDependencies": {
<<<<<<< HEAD
    "autorest": "^2.0.4220",
=======
    "@microsoft.azure/autorest.testserver": "^2.3.20",
    "@microsoft.azure/autorest.modeler": "2.3.47",
    "autorest": "^2.0.4222",
>>>>>>> f6d39ce1
    "coffee-script": "^1.11.1",
    "dotnet-sdk-2.0.0": "^1.4.4",
    "golang-dep": "*",
    "gulp": "^3.9.1",
    "gulp-filter": "^5.1.0",
    "gulp-line-ending-corrector": "^1.0.1",
    "iced-coffee-script": "^108.0.11",
    "marked": "^0.3.9",
    "marked-terminal": "^2.0.0",
    "moment": "^2.20.1",
    "run-sequence": "*",
    "shx": "^0.2.2",
    "through2-parallel": "^0.1.3",
    "yargs": "^8.0.2",
<<<<<<< HEAD
    "@microsoft.azure/autorest.testserver": "^2.3.19",
=======
>>>>>>> f6d39ce1
    "yarn": "^1.0.2"
  },
  "dependencies": {
    "dotnet-2.0.0": "^1.4.4"
  }
}<|MERGE_RESOLUTION|>--- conflicted
+++ resolved
@@ -31,13 +31,9 @@
   },
   "homepage": "https://github.com/Azure/autorest.go/blob/master/README.md",
   "devDependencies": {
-<<<<<<< HEAD
-    "autorest": "^2.0.4220",
-=======
     "@microsoft.azure/autorest.testserver": "^2.3.20",
     "@microsoft.azure/autorest.modeler": "2.3.47",
     "autorest": "^2.0.4222",
->>>>>>> f6d39ce1
     "coffee-script": "^1.11.1",
     "dotnet-sdk-2.0.0": "^1.4.4",
     "golang-dep": "*",
@@ -52,10 +48,6 @@
     "shx": "^0.2.2",
     "through2-parallel": "^0.1.3",
     "yargs": "^8.0.2",
-<<<<<<< HEAD
-    "@microsoft.azure/autorest.testserver": "^2.3.19",
-=======
->>>>>>> f6d39ce1
     "yarn": "^1.0.2"
   },
   "dependencies": {
