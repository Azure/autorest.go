// Copyright (c) Microsoft Corporation. All rights reserved.
// Licensed under the MIT License. See License.txt in the project root for license information.
// Code generated by Microsoft (R) AutoRest Code Generator.
// Changes may cause incorrect behavior and will be lost if the code is regenerated.

package lrogroup

import (
	"context"
	"encoding/json"
	"errors"
	"github.com/Azure/azure-sdk-for-go/sdk/azcore"
	"net/http"
	"net/url"
	"time"
)

// HTTPPoller provides polling facilities until the operation completes
type HTTPPoller interface {
	Done() bool
	Poll(ctx context.Context) (*http.Response, error)
	FinalResponse() *http.Response
	ResumeToken() (string, error)
}

type httpPoller struct {
<<<<<<< HEAD
  resp *HTTPResponse
	// the client for making the request
	pipeline azcore.Pipeline
  pt pollingTracker
}

// returns the method verb used in the initial request for the operation
func (p *httpPoller) pollerMethodVerb() string {
  return p.pt.pollerMethodVerb()
=======
	resp *HTTPResponse
	// the client for making the request
	pipeline azcore.Pipeline
	pt       pollingTracker
>>>>>>> 6d4d2d64
}

// Done returns true if there was an error or polling has reached a terminal state
func (p *httpPoller) Done() bool {
  return p.pt.hasTerminated()
}

// Poll will send poll the service endpoint and return an http.Response or error received from the service
func (p *httpPoller) Poll(ctx context.Context) (*http.Response, error) {
  if lroPollDone(ctx, p.pipeline, p.pt) {
    return p.pt.latestResponse().Response, p.pt.pollingError()
  }
  return nil, p.pt.pollingError()
}

func (p *httpPoller) FinalResponse() *http.Response {
      return p.pt.latestResponse().Response;
    }

// ResumeToken generates the string token that can be used with the ResumeHTTPPoller method
// on the client to create a new poller from the data held in the current poller type
func (p *httpPoller) ResumeToken() (string, error) {
  if p.pt.hasTerminated() {
    return "", errors.New("cannot create a ResumeToken from a poller in a terminal state")
  }
  js, err := json.Marshal(p.pt)
  if err != nil {
    return "", err
  }
  return string(js), nil
}

func (p *httpPoller) pollUntilDone(ctx context.Context, frequency time.Duration) (*http.Response, error) {
    for {
        resp, err := p.Poll(ctx)
        if err != nil {
            return nil, err
        }
        if p.Done() {
          break
        }
        if delay := azcore.RetryAfter(resp); delay > 0 {
            time.Sleep(delay)
        } else {
            time.Sleep(frequency)
        }
    }
    return p.FinalResponse(), nil
}

// ProductArrayPoller provides polling facilities until the operation completes
type ProductArrayPoller interface {
	Done() bool
	Poll(ctx context.Context) (*http.Response, error)
	FinalResponse(ctx context.Context) (*ProductArrayResponse, error)
	ResumeToken() (string, error)
}

type productArrayPoller struct {
<<<<<<< HEAD
  resp *ProductArrayResponse
	// the client for making the request
	pipeline azcore.Pipeline
  pt pollingTracker
}

// returns the method verb used in the initial request for the operation
func (p *productArrayPoller) pollerMethodVerb() string {
  return p.pt.pollerMethodVerb()
=======
	resp *ProductArrayResponse
	// the client for making the request
	pipeline azcore.Pipeline
	pt       pollingTracker
>>>>>>> 6d4d2d64
}

// Done returns true if there was an error or polling has reached a terminal state
func (p *productArrayPoller) Done() bool {
  return p.pt.hasTerminated()
}

// Poll will send poll the service endpoint and return an http.Response or error received from the service
func (p *productArrayPoller) Poll(ctx context.Context) (*http.Response, error) {
  if lroPollDone(ctx, p.pipeline, p.pt) {
    return p.pt.latestResponse().Response, p.pt.pollingError()
  }
  return nil, p.pt.pollingError()
}

func (p *productArrayPoller) FinalResponse(ctx context.Context) (*ProductArrayResponse, error) {
<<<<<<< HEAD
        if p.Done() && p.pollerMethodVerb() == "PUT" && p.resp != nil && p.resp.ProductArray != nil {
          return p.resp, nil
        }
        // checking if there was a FinalStateVia configuration to re-route the final GET
        // request to the value specified in the FinalStateVia property on the poller
        err := p.pt.setFinalState()
        if err != nil {
          return nil, err
        }
        if p.pt.finalGetURL() == "" {
          // we can end up in this situation if the async operation returns a 200
          // with no polling URLs.  in that case return the response which should
          // contain the JSON payload (only do this for successful terminal cases).
          if lr := p.pt.latestResponse(); lr != nil && p.pt.hasSucceeded() {
            result, err := p.handleResponse(lr)
            if err != nil {
              return nil, err
            }
            return result, nil
          }
          return nil, errors.New("missing URL for retrieving result")
        }
        u, err := url.Parse(p.pt.finalGetURL())
        if err != nil {
          return nil, err
        }
        req := azcore.NewRequest(http.MethodGet, *u)
        if err != nil {
          return nil, err
        }
        resp, err := p.pipeline.Do(ctx, req)
        if err != nil {
          return nil, err
        }
        return p.handleResponse(resp)
      }
=======
	if p.resp != nil && p.resp.ProductArray != nil {
		return p.resp, nil
	}
	// checking if there was a FinalStateVia configuration to re-route the final GET
	// request to the value specified in the FinalStateVia property on the poller
	err := p.pt.setFinalState()
	if err != nil {
		return nil, err
	}
	if p.pt.finalGetURL() == "" {
		// we can end up in this situation if the async operation returns a 200
		// with no polling URLs.  in that case return the response which should
		// contain the JSON payload (only do this for successful terminal cases).
		if lr := p.pt.latestResponse(); lr != nil && p.pt.hasSucceeded() {
			result, err := p.handleResponse(lr)
			if err != nil {
				return nil, err
			}
			return result, nil
		}
		return nil, errors.New("missing URL for retrieving result")
	}
	u, err := url.Parse(p.pt.finalGetURL())
	if err != nil {
		return nil, err
	}
	req := azcore.NewRequest(http.MethodGet, *u)
	if err != nil {
		return nil, err
	}
	resp, err := p.pipeline.Do(ctx, req)
	if err != nil {
		return nil, err
	}
	return p.handleResponse(resp)
}
>>>>>>> 6d4d2d64

// ResumeToken generates the string token that can be used with the ResumeProductArrayPoller method
// on the client to create a new poller from the data held in the current poller type
func (p *productArrayPoller) ResumeToken() (string, error) {
  if p.pt.hasTerminated() {
    return "", errors.New("cannot create a ResumeToken from a poller in a terminal state")
  }
  js, err := json.Marshal(p.pt)
  if err != nil {
    return "", err
  }
  return string(js), nil
}

func (p *productArrayPoller) pollUntilDone(ctx context.Context, frequency time.Duration) (*ProductArrayResponse, error) {
<<<<<<< HEAD
    if p.Done() && p.pollerMethodVerb() == "PUT" && p.resp != nil && p.resp.ProductArray != nil {
      return p.resp, nil
    }
    for {
        resp, err := p.Poll(ctx)
        if err != nil {
            return nil, err
        }
        if p.Done() {
          p.resp, _ = p.handleResponse(p.pt.latestResponse())
      break
        }
        if delay := azcore.RetryAfter(resp); delay > 0 {
            time.Sleep(delay)
        } else {
            time.Sleep(frequency)
        }
    }
    return p.FinalResponse(ctx)
}

      func (p *productArrayPoller) handleResponse(resp *azcore.Response) (*ProductArrayResponse, error) {
        result := ProductArrayResponse{RawResponse: resp.Response}
        if (resp.HasStatusCode(http.StatusNoContent)) {
          return &result, nil
        }
        if !resp.HasStatusCode(pollingCodes[:]...) {
          return nil, p.pt.handleError(resp)
        }
        return &result, resp.UnmarshalAsJSON(&result.ProductArray)
      }
      
=======
	if p.resp != nil && p.resp.ProductArray != nil {
		return p.resp, nil
	}
	for {
		resp, err := p.Poll(ctx)
		if err != nil {
			return nil, err
		}
		if p.Done() {
			p.resp, _ = p.handleResponse(p.pt.latestResponse())
			break
		}
		if delay := azcore.RetryAfter(resp); delay > 0 {
			time.Sleep(delay)
		} else {
			time.Sleep(frequency)
		}
	}
	return p.FinalResponse(ctx)
}

func (p *productArrayPoller) handleResponse(resp *azcore.Response) (*ProductArrayResponse, error) {
	result := ProductArrayResponse{RawResponse: resp.Response}
	if resp.HasStatusCode(http.StatusNoContent) {
		return &result, nil
	}
	if !resp.HasStatusCode(pollingCodes[:]...) {
		return nil, p.pt.handleError(resp)
	}
	return &result, resp.UnmarshalAsJSON(&result.ProductArray)
}

>>>>>>> 6d4d2d64
// ProductPoller provides polling facilities until the operation completes
type ProductPoller interface {
	Done() bool
	Poll(ctx context.Context) (*http.Response, error)
	FinalResponse(ctx context.Context) (*ProductResponse, error)
	ResumeToken() (string, error)
}

type productPoller struct {
<<<<<<< HEAD
  resp *ProductResponse
	// the client for making the request
	pipeline azcore.Pipeline
  pt pollingTracker
}

// returns the method verb used in the initial request for the operation
func (p *productPoller) pollerMethodVerb() string {
  return p.pt.pollerMethodVerb()
=======
	resp *ProductResponse
	// the client for making the request
	pipeline azcore.Pipeline
	pt       pollingTracker
>>>>>>> 6d4d2d64
}

// Done returns true if there was an error or polling has reached a terminal state
func (p *productPoller) Done() bool {
  return p.pt.hasTerminated()
}

// Poll will send poll the service endpoint and return an http.Response or error received from the service
func (p *productPoller) Poll(ctx context.Context) (*http.Response, error) {
  if lroPollDone(ctx, p.pipeline, p.pt) {
    return p.pt.latestResponse().Response, p.pt.pollingError()
  }
  return nil, p.pt.pollingError()
}

func (p *productPoller) FinalResponse(ctx context.Context) (*ProductResponse, error) {
<<<<<<< HEAD
        product := Product{}
        if p.Done() && p.pollerMethodVerb() == "PUT" && p.resp != nil && *p.resp.Product != product {
          return p.resp, nil
        }
        // checking if there was a FinalStateVia configuration to re-route the final GET
        // request to the value specified in the FinalStateVia property on the poller
        err := p.pt.setFinalState()
        if err != nil {
          return nil, err
        }
        if p.pt.finalGetURL() == "" {
          // we can end up in this situation if the async operation returns a 200
          // with no polling URLs.  in that case return the response which should
          // contain the JSON payload (only do this for successful terminal cases).
          if lr := p.pt.latestResponse(); lr != nil && p.pt.hasSucceeded() {
            result, err := p.handleResponse(lr)
            if err != nil {
              return nil, err
            }
            return result, nil
          }
          return nil, errors.New("missing URL for retrieving result")
        }
        u, err := url.Parse(p.pt.finalGetURL())
        if err != nil {
          return nil, err
        }
        req := azcore.NewRequest(http.MethodGet, *u)
        if err != nil {
          return nil, err
        }
        resp, err := p.pipeline.Do(ctx, req)
        if err != nil {
          return nil, err
        }
        return p.handleResponse(resp)
      }
=======
	if p.resp != nil && p.resp.Product != nil {
		return p.resp, nil
	}
	// checking if there was a FinalStateVia configuration to re-route the final GET
	// request to the value specified in the FinalStateVia property on the poller
	err := p.pt.setFinalState()
	if err != nil {
		return nil, err
	}
	if p.pt.finalGetURL() == "" {
		// we can end up in this situation if the async operation returns a 200
		// with no polling URLs.  in that case return the response which should
		// contain the JSON payload (only do this for successful terminal cases).
		if lr := p.pt.latestResponse(); lr != nil && p.pt.hasSucceeded() {
			result, err := p.handleResponse(lr)
			if err != nil {
				return nil, err
			}
			return result, nil
		}
		return nil, errors.New("missing URL for retrieving result")
	}
	u, err := url.Parse(p.pt.finalGetURL())
	if err != nil {
		return nil, err
	}
	req := azcore.NewRequest(http.MethodGet, *u)
	if err != nil {
		return nil, err
	}
	resp, err := p.pipeline.Do(ctx, req)
	if err != nil {
		return nil, err
	}
	return p.handleResponse(resp)
}
>>>>>>> 6d4d2d64

// ResumeToken generates the string token that can be used with the ResumeProductPoller method
// on the client to create a new poller from the data held in the current poller type
func (p *productPoller) ResumeToken() (string, error) {
  if p.pt.hasTerminated() {
    return "", errors.New("cannot create a ResumeToken from a poller in a terminal state")
  }
  js, err := json.Marshal(p.pt)
  if err != nil {
    return "", err
  }
  return string(js), nil
}

func (p *productPoller) pollUntilDone(ctx context.Context, frequency time.Duration) (*ProductResponse, error) {
<<<<<<< HEAD
    if p.Done() && p.pollerMethodVerb() == "PUT" && p.resp != nil && p.resp.Product != nil {
      return p.resp, nil
    }
    for {
        resp, err := p.Poll(ctx)
        if err != nil {
            return nil, err
        }
        if p.Done() {
          p.resp, _ = p.handleResponse(p.pt.latestResponse())
      break
        }
        if delay := azcore.RetryAfter(resp); delay > 0 {
            time.Sleep(delay)
        } else {
            time.Sleep(frequency)
        }
    }
    return p.FinalResponse(ctx)
}

      func (p *productPoller) handleResponse(resp *azcore.Response) (*ProductResponse, error) {
        result := ProductResponse{RawResponse: resp.Response}
        if (resp.HasStatusCode(http.StatusNoContent)) {
          return &result, nil
        }
        if !resp.HasStatusCode(pollingCodes[:]...) {
          return nil, p.pt.handleError(resp)
        }
        return &result, resp.UnmarshalAsJSON(&result.Product)
      }
      
=======
	if p.resp != nil && p.resp.Product != nil {
		return p.resp, nil
	}
	for {
		resp, err := p.Poll(ctx)
		if err != nil {
			return nil, err
		}
		if p.Done() {
			p.resp, _ = p.handleResponse(p.pt.latestResponse())
			break
		}
		if delay := azcore.RetryAfter(resp); delay > 0 {
			time.Sleep(delay)
		} else {
			time.Sleep(frequency)
		}
	}
	return p.FinalResponse(ctx)
}

func (p *productPoller) handleResponse(resp *azcore.Response) (*ProductResponse, error) {
	result := ProductResponse{RawResponse: resp.Response}
	if resp.HasStatusCode(http.StatusNoContent) {
		return &result, nil
	}
	if !resp.HasStatusCode(pollingCodes[:]...) {
		return nil, p.pt.handleError(resp)
	}
	return &result, resp.UnmarshalAsJSON(&result.Product)
}

>>>>>>> 6d4d2d64
// SkuPoller provides polling facilities until the operation completes
type SkuPoller interface {
	Done() bool
	Poll(ctx context.Context) (*http.Response, error)
	FinalResponse(ctx context.Context) (*SkuResponse, error)
	ResumeToken() (string, error)
}

type skuPoller struct {
<<<<<<< HEAD
  resp *SkuResponse
	// the client for making the request
	pipeline azcore.Pipeline
  pt pollingTracker
}

// returns the method verb used in the initial request for the operation
func (p *skuPoller) pollerMethodVerb() string {
  return p.pt.pollerMethodVerb()
=======
	resp *SkuResponse
	// the client for making the request
	pipeline azcore.Pipeline
	pt       pollingTracker
>>>>>>> 6d4d2d64
}

// Done returns true if there was an error or polling has reached a terminal state
func (p *skuPoller) Done() bool {
  return p.pt.hasTerminated()
}

// Poll will send poll the service endpoint and return an http.Response or error received from the service
func (p *skuPoller) Poll(ctx context.Context) (*http.Response, error) {
  if lroPollDone(ctx, p.pipeline, p.pt) {
    return p.pt.latestResponse().Response, p.pt.pollingError()
  }
  return nil, p.pt.pollingError()
}

func (p *skuPoller) FinalResponse(ctx context.Context) (*SkuResponse, error) {
<<<<<<< HEAD
        sku := Sku{}
        if p.Done() && p.pollerMethodVerb() == "PUT" && p.resp != nil && *p.resp.Sku != sku {
          return p.resp, nil
        }
        // checking if there was a FinalStateVia configuration to re-route the final GET
        // request to the value specified in the FinalStateVia property on the poller
        err := p.pt.setFinalState()
        if err != nil {
          return nil, err
        }
        if p.pt.finalGetURL() == "" {
          // we can end up in this situation if the async operation returns a 200
          // with no polling URLs.  in that case return the response which should
          // contain the JSON payload (only do this for successful terminal cases).
          if lr := p.pt.latestResponse(); lr != nil && p.pt.hasSucceeded() {
            result, err := p.handleResponse(lr)
            if err != nil {
              return nil, err
            }
            return result, nil
          }
          return nil, errors.New("missing URL for retrieving result")
        }
        u, err := url.Parse(p.pt.finalGetURL())
        if err != nil {
          return nil, err
        }
        req := azcore.NewRequest(http.MethodGet, *u)
        if err != nil {
          return nil, err
        }
        resp, err := p.pipeline.Do(ctx, req)
        if err != nil {
          return nil, err
        }
        return p.handleResponse(resp)
      }
=======
	if p.resp != nil && p.resp.Sku != nil {
		return p.resp, nil
	}
	// checking if there was a FinalStateVia configuration to re-route the final GET
	// request to the value specified in the FinalStateVia property on the poller
	err := p.pt.setFinalState()
	if err != nil {
		return nil, err
	}
	if p.pt.finalGetURL() == "" {
		// we can end up in this situation if the async operation returns a 200
		// with no polling URLs.  in that case return the response which should
		// contain the JSON payload (only do this for successful terminal cases).
		if lr := p.pt.latestResponse(); lr != nil && p.pt.hasSucceeded() {
			result, err := p.handleResponse(lr)
			if err != nil {
				return nil, err
			}
			return result, nil
		}
		return nil, errors.New("missing URL for retrieving result")
	}
	u, err := url.Parse(p.pt.finalGetURL())
	if err != nil {
		return nil, err
	}
	req := azcore.NewRequest(http.MethodGet, *u)
	if err != nil {
		return nil, err
	}
	resp, err := p.pipeline.Do(ctx, req)
	if err != nil {
		return nil, err
	}
	return p.handleResponse(resp)
}
>>>>>>> 6d4d2d64

// ResumeToken generates the string token that can be used with the ResumeSkuPoller method
// on the client to create a new poller from the data held in the current poller type
func (p *skuPoller) ResumeToken() (string, error) {
  if p.pt.hasTerminated() {
    return "", errors.New("cannot create a ResumeToken from a poller in a terminal state")
  }
  js, err := json.Marshal(p.pt)
  if err != nil {
    return "", err
  }
  return string(js), nil
}

func (p *skuPoller) pollUntilDone(ctx context.Context, frequency time.Duration) (*SkuResponse, error) {
<<<<<<< HEAD
    if p.Done() && p.pollerMethodVerb() == "PUT" && p.resp != nil && p.resp.Sku != nil {
      return p.resp, nil
    }
    for {
        resp, err := p.Poll(ctx)
        if err != nil {
            return nil, err
        }
        if p.Done() {
          p.resp, _ = p.handleResponse(p.pt.latestResponse())
      break
        }
        if delay := azcore.RetryAfter(resp); delay > 0 {
            time.Sleep(delay)
        } else {
            time.Sleep(frequency)
        }
    }
    return p.FinalResponse(ctx)
}

      func (p *skuPoller) handleResponse(resp *azcore.Response) (*SkuResponse, error) {
        result := SkuResponse{RawResponse: resp.Response}
        if (resp.HasStatusCode(http.StatusNoContent)) {
          return &result, nil
        }
        if !resp.HasStatusCode(pollingCodes[:]...) {
          return nil, p.pt.handleError(resp)
        }
        return &result, resp.UnmarshalAsJSON(&result.Sku)
      }
      
=======
	if p.resp != nil && p.resp.Sku != nil {
		return p.resp, nil
	}
	for {
		resp, err := p.Poll(ctx)
		if err != nil {
			return nil, err
		}
		if p.Done() {
			p.resp, _ = p.handleResponse(p.pt.latestResponse())
			break
		}
		if delay := azcore.RetryAfter(resp); delay > 0 {
			time.Sleep(delay)
		} else {
			time.Sleep(frequency)
		}
	}
	return p.FinalResponse(ctx)
}

func (p *skuPoller) handleResponse(resp *azcore.Response) (*SkuResponse, error) {
	result := SkuResponse{RawResponse: resp.Response}
	if resp.HasStatusCode(http.StatusNoContent) {
		return &result, nil
	}
	if !resp.HasStatusCode(pollingCodes[:]...) {
		return nil, p.pt.handleError(resp)
	}
	return &result, resp.UnmarshalAsJSON(&result.Sku)
}

>>>>>>> 6d4d2d64
// SubProductPoller provides polling facilities until the operation completes
type SubProductPoller interface {
	Done() bool
	Poll(ctx context.Context) (*http.Response, error)
	FinalResponse(ctx context.Context) (*SubProductResponse, error)
	ResumeToken() (string, error)
}

type subProductPoller struct {
<<<<<<< HEAD
  resp *SubProductResponse
	// the client for making the request
	pipeline azcore.Pipeline
  pt pollingTracker
}

// returns the method verb used in the initial request for the operation
func (p *subProductPoller) pollerMethodVerb() string {
  return p.pt.pollerMethodVerb()
=======
	resp *SubProductResponse
	// the client for making the request
	pipeline azcore.Pipeline
	pt       pollingTracker
>>>>>>> 6d4d2d64
}

// Done returns true if there was an error or polling has reached a terminal state
func (p *subProductPoller) Done() bool {
  return p.pt.hasTerminated()
}

// Poll will send poll the service endpoint and return an http.Response or error received from the service
func (p *subProductPoller) Poll(ctx context.Context) (*http.Response, error) {
  if lroPollDone(ctx, p.pipeline, p.pt) {
    return p.pt.latestResponse().Response, p.pt.pollingError()
  }
  return nil, p.pt.pollingError()
}

func (p *subProductPoller) FinalResponse(ctx context.Context) (*SubProductResponse, error) {
<<<<<<< HEAD
        subproduct := SubProduct{}
        if p.Done() && p.pollerMethodVerb() == "PUT" && p.resp != nil && *p.resp.SubProduct != subproduct {
          return p.resp, nil
        }
        // checking if there was a FinalStateVia configuration to re-route the final GET
        // request to the value specified in the FinalStateVia property on the poller
        err := p.pt.setFinalState()
        if err != nil {
          return nil, err
        }
        if p.pt.finalGetURL() == "" {
          // we can end up in this situation if the async operation returns a 200
          // with no polling URLs.  in that case return the response which should
          // contain the JSON payload (only do this for successful terminal cases).
          if lr := p.pt.latestResponse(); lr != nil && p.pt.hasSucceeded() {
            result, err := p.handleResponse(lr)
            if err != nil {
              return nil, err
            }
            return result, nil
          }
          return nil, errors.New("missing URL for retrieving result")
        }
        u, err := url.Parse(p.pt.finalGetURL())
        if err != nil {
          return nil, err
        }
        req := azcore.NewRequest(http.MethodGet, *u)
        if err != nil {
          return nil, err
        }
        resp, err := p.pipeline.Do(ctx, req)
        if err != nil {
          return nil, err
        }
        return p.handleResponse(resp)
      }
=======
	if p.resp != nil && p.resp.SubProduct != nil {
		return p.resp, nil
	}
	// checking if there was a FinalStateVia configuration to re-route the final GET
	// request to the value specified in the FinalStateVia property on the poller
	err := p.pt.setFinalState()
	if err != nil {
		return nil, err
	}
	if p.pt.finalGetURL() == "" {
		// we can end up in this situation if the async operation returns a 200
		// with no polling URLs.  in that case return the response which should
		// contain the JSON payload (only do this for successful terminal cases).
		if lr := p.pt.latestResponse(); lr != nil && p.pt.hasSucceeded() {
			result, err := p.handleResponse(lr)
			if err != nil {
				return nil, err
			}
			return result, nil
		}
		return nil, errors.New("missing URL for retrieving result")
	}
	u, err := url.Parse(p.pt.finalGetURL())
	if err != nil {
		return nil, err
	}
	req := azcore.NewRequest(http.MethodGet, *u)
	if err != nil {
		return nil, err
	}
	resp, err := p.pipeline.Do(ctx, req)
	if err != nil {
		return nil, err
	}
	return p.handleResponse(resp)
}
>>>>>>> 6d4d2d64

// ResumeToken generates the string token that can be used with the ResumeSubProductPoller method
// on the client to create a new poller from the data held in the current poller type
func (p *subProductPoller) ResumeToken() (string, error) {
  if p.pt.hasTerminated() {
    return "", errors.New("cannot create a ResumeToken from a poller in a terminal state")
  }
  js, err := json.Marshal(p.pt)
  if err != nil {
    return "", err
  }
  return string(js), nil
}

func (p *subProductPoller) pollUntilDone(ctx context.Context, frequency time.Duration) (*SubProductResponse, error) {
<<<<<<< HEAD
    if p.Done() && p.pollerMethodVerb() == "PUT" && p.resp != nil && p.resp.SubProduct != nil {
      return p.resp, nil
    }
    for {
        resp, err := p.Poll(ctx)
        if err != nil {
            return nil, err
        }
        if p.Done() {
          p.resp, _ = p.handleResponse(p.pt.latestResponse())
      break
        }
        if delay := azcore.RetryAfter(resp); delay > 0 {
            time.Sleep(delay)
        } else {
            time.Sleep(frequency)
        }
    }
    return p.FinalResponse(ctx)
}

      func (p *subProductPoller) handleResponse(resp *azcore.Response) (*SubProductResponse, error) {
        result := SubProductResponse{RawResponse: resp.Response}
        if (resp.HasStatusCode(http.StatusNoContent)) {
          return &result, nil
        }
        if !resp.HasStatusCode(pollingCodes[:]...) {
          return nil, p.pt.handleError(resp)
        }
        return &result, resp.UnmarshalAsJSON(&result.SubProduct)
      }
      
=======
	if p.resp != nil && p.resp.SubProduct != nil {
		return p.resp, nil
	}
	for {
		resp, err := p.Poll(ctx)
		if err != nil {
			return nil, err
		}
		if p.Done() {
			p.resp, _ = p.handleResponse(p.pt.latestResponse())
			break
		}
		if delay := azcore.RetryAfter(resp); delay > 0 {
			time.Sleep(delay)
		} else {
			time.Sleep(frequency)
		}
	}
	return p.FinalResponse(ctx)
}

func (p *subProductPoller) handleResponse(resp *azcore.Response) (*SubProductResponse, error) {
	result := SubProductResponse{RawResponse: resp.Response}
	if resp.HasStatusCode(http.StatusNoContent) {
		return &result, nil
	}
	if !resp.HasStatusCode(pollingCodes[:]...) {
		return nil, p.pt.handleError(resp)
	}
	return &result, resp.UnmarshalAsJSON(&result.SubProduct)
}
>>>>>>> 6d4d2d64
<|MERGE_RESOLUTION|>--- conflicted
+++ resolved
@@ -24,70 +24,63 @@
 }
 
 type httpPoller struct {
-<<<<<<< HEAD
-  resp *HTTPResponse
-	// the client for making the request
-	pipeline azcore.Pipeline
-  pt pollingTracker
-}
-
-// returns the method verb used in the initial request for the operation
-func (p *httpPoller) pollerMethodVerb() string {
-  return p.pt.pollerMethodVerb()
-=======
 	resp *HTTPResponse
 	// the client for making the request
 	pipeline azcore.Pipeline
 	pt       pollingTracker
->>>>>>> 6d4d2d64
+}
+
+// returns the method verb used in the initial request for the operation
+func (p *httpPoller) pollerMethodVerb() string {
+	return p.pt.pollerMethodVerb()
 }
 
 // Done returns true if there was an error or polling has reached a terminal state
 func (p *httpPoller) Done() bool {
-  return p.pt.hasTerminated()
+	return p.pt.hasTerminated()
 }
 
 // Poll will send poll the service endpoint and return an http.Response or error received from the service
 func (p *httpPoller) Poll(ctx context.Context) (*http.Response, error) {
-  if lroPollDone(ctx, p.pipeline, p.pt) {
-    return p.pt.latestResponse().Response, p.pt.pollingError()
-  }
-  return nil, p.pt.pollingError()
+	if lroPollDone(ctx, p.pipeline, p.pt) {
+		return p.pt.latestResponse().Response, p.pt.pollingError()
+	}
+	return nil, p.pt.pollingError()
 }
 
 func (p *httpPoller) FinalResponse() *http.Response {
-      return p.pt.latestResponse().Response;
-    }
+	return p.pt.latestResponse().Response
+}
 
 // ResumeToken generates the string token that can be used with the ResumeHTTPPoller method
 // on the client to create a new poller from the data held in the current poller type
 func (p *httpPoller) ResumeToken() (string, error) {
-  if p.pt.hasTerminated() {
-    return "", errors.New("cannot create a ResumeToken from a poller in a terminal state")
-  }
-  js, err := json.Marshal(p.pt)
-  if err != nil {
-    return "", err
-  }
-  return string(js), nil
+	if p.pt.hasTerminated() {
+		return "", errors.New("cannot create a ResumeToken from a poller in a terminal state")
+	}
+	js, err := json.Marshal(p.pt)
+	if err != nil {
+		return "", err
+	}
+	return string(js), nil
 }
 
 func (p *httpPoller) pollUntilDone(ctx context.Context, frequency time.Duration) (*http.Response, error) {
-    for {
-        resp, err := p.Poll(ctx)
-        if err != nil {
-            return nil, err
-        }
-        if p.Done() {
-          break
-        }
-        if delay := azcore.RetryAfter(resp); delay > 0 {
-            time.Sleep(delay)
-        } else {
-            time.Sleep(frequency)
-        }
-    }
-    return p.FinalResponse(), nil
+	for {
+		resp, err := p.Poll(ctx)
+		if err != nil {
+			return nil, err
+		}
+		if p.Done() {
+			break
+		}
+		if delay := azcore.RetryAfter(resp); delay > 0 {
+			time.Sleep(delay)
+		} else {
+			time.Sleep(frequency)
+		}
+	}
+	return p.FinalResponse(), nil
 }
 
 // ProductArrayPoller provides polling facilities until the operation completes
@@ -99,77 +92,32 @@
 }
 
 type productArrayPoller struct {
-<<<<<<< HEAD
-  resp *ProductArrayResponse
-	// the client for making the request
-	pipeline azcore.Pipeline
-  pt pollingTracker
-}
-
-// returns the method verb used in the initial request for the operation
-func (p *productArrayPoller) pollerMethodVerb() string {
-  return p.pt.pollerMethodVerb()
-=======
 	resp *ProductArrayResponse
 	// the client for making the request
 	pipeline azcore.Pipeline
 	pt       pollingTracker
->>>>>>> 6d4d2d64
+}
+
+// returns the method verb used in the initial request for the operation
+func (p *productArrayPoller) pollerMethodVerb() string {
+	return p.pt.pollerMethodVerb()
 }
 
 // Done returns true if there was an error or polling has reached a terminal state
 func (p *productArrayPoller) Done() bool {
-  return p.pt.hasTerminated()
+	return p.pt.hasTerminated()
 }
 
 // Poll will send poll the service endpoint and return an http.Response or error received from the service
 func (p *productArrayPoller) Poll(ctx context.Context) (*http.Response, error) {
-  if lroPollDone(ctx, p.pipeline, p.pt) {
-    return p.pt.latestResponse().Response, p.pt.pollingError()
-  }
-  return nil, p.pt.pollingError()
+	if lroPollDone(ctx, p.pipeline, p.pt) {
+		return p.pt.latestResponse().Response, p.pt.pollingError()
+	}
+	return nil, p.pt.pollingError()
 }
 
 func (p *productArrayPoller) FinalResponse(ctx context.Context) (*ProductArrayResponse, error) {
-<<<<<<< HEAD
-        if p.Done() && p.pollerMethodVerb() == "PUT" && p.resp != nil && p.resp.ProductArray != nil {
-          return p.resp, nil
-        }
-        // checking if there was a FinalStateVia configuration to re-route the final GET
-        // request to the value specified in the FinalStateVia property on the poller
-        err := p.pt.setFinalState()
-        if err != nil {
-          return nil, err
-        }
-        if p.pt.finalGetURL() == "" {
-          // we can end up in this situation if the async operation returns a 200
-          // with no polling URLs.  in that case return the response which should
-          // contain the JSON payload (only do this for successful terminal cases).
-          if lr := p.pt.latestResponse(); lr != nil && p.pt.hasSucceeded() {
-            result, err := p.handleResponse(lr)
-            if err != nil {
-              return nil, err
-            }
-            return result, nil
-          }
-          return nil, errors.New("missing URL for retrieving result")
-        }
-        u, err := url.Parse(p.pt.finalGetURL())
-        if err != nil {
-          return nil, err
-        }
-        req := azcore.NewRequest(http.MethodGet, *u)
-        if err != nil {
-          return nil, err
-        }
-        resp, err := p.pipeline.Do(ctx, req)
-        if err != nil {
-          return nil, err
-        }
-        return p.handleResponse(resp)
-      }
-=======
-	if p.resp != nil && p.resp.ProductArray != nil {
+	if p.Done() && p.pollerMethodVerb() == "PUT" && p.resp != nil && p.resp.ProductArray != nil {
 		return p.resp, nil
 	}
 	// checking if there was a FinalStateVia configuration to re-route the final GET
@@ -205,57 +153,22 @@
 	}
 	return p.handleResponse(resp)
 }
->>>>>>> 6d4d2d64
 
 // ResumeToken generates the string token that can be used with the ResumeProductArrayPoller method
 // on the client to create a new poller from the data held in the current poller type
 func (p *productArrayPoller) ResumeToken() (string, error) {
-  if p.pt.hasTerminated() {
-    return "", errors.New("cannot create a ResumeToken from a poller in a terminal state")
-  }
-  js, err := json.Marshal(p.pt)
-  if err != nil {
-    return "", err
-  }
-  return string(js), nil
+	if p.pt.hasTerminated() {
+		return "", errors.New("cannot create a ResumeToken from a poller in a terminal state")
+	}
+	js, err := json.Marshal(p.pt)
+	if err != nil {
+		return "", err
+	}
+	return string(js), nil
 }
 
 func (p *productArrayPoller) pollUntilDone(ctx context.Context, frequency time.Duration) (*ProductArrayResponse, error) {
-<<<<<<< HEAD
-    if p.Done() && p.pollerMethodVerb() == "PUT" && p.resp != nil && p.resp.ProductArray != nil {
-      return p.resp, nil
-    }
-    for {
-        resp, err := p.Poll(ctx)
-        if err != nil {
-            return nil, err
-        }
-        if p.Done() {
-          p.resp, _ = p.handleResponse(p.pt.latestResponse())
-      break
-        }
-        if delay := azcore.RetryAfter(resp); delay > 0 {
-            time.Sleep(delay)
-        } else {
-            time.Sleep(frequency)
-        }
-    }
-    return p.FinalResponse(ctx)
-}
-
-      func (p *productArrayPoller) handleResponse(resp *azcore.Response) (*ProductArrayResponse, error) {
-        result := ProductArrayResponse{RawResponse: resp.Response}
-        if (resp.HasStatusCode(http.StatusNoContent)) {
-          return &result, nil
-        }
-        if !resp.HasStatusCode(pollingCodes[:]...) {
-          return nil, p.pt.handleError(resp)
-        }
-        return &result, resp.UnmarshalAsJSON(&result.ProductArray)
-      }
-      
-=======
-	if p.resp != nil && p.resp.ProductArray != nil {
+	if p.Done() && p.pollerMethodVerb() == "PUT" && p.resp != nil && p.resp.ProductArray != nil {
 		return p.resp, nil
 	}
 	for {
@@ -287,7 +200,6 @@
 	return &result, resp.UnmarshalAsJSON(&result.ProductArray)
 }
 
->>>>>>> 6d4d2d64
 // ProductPoller provides polling facilities until the operation completes
 type ProductPoller interface {
 	Done() bool
@@ -297,78 +209,33 @@
 }
 
 type productPoller struct {
-<<<<<<< HEAD
-  resp *ProductResponse
-	// the client for making the request
-	pipeline azcore.Pipeline
-  pt pollingTracker
-}
-
-// returns the method verb used in the initial request for the operation
-func (p *productPoller) pollerMethodVerb() string {
-  return p.pt.pollerMethodVerb()
-=======
 	resp *ProductResponse
 	// the client for making the request
 	pipeline azcore.Pipeline
 	pt       pollingTracker
->>>>>>> 6d4d2d64
+}
+
+// returns the method verb used in the initial request for the operation
+func (p *productPoller) pollerMethodVerb() string {
+	return p.pt.pollerMethodVerb()
 }
 
 // Done returns true if there was an error or polling has reached a terminal state
 func (p *productPoller) Done() bool {
-  return p.pt.hasTerminated()
+	return p.pt.hasTerminated()
 }
 
 // Poll will send poll the service endpoint and return an http.Response or error received from the service
 func (p *productPoller) Poll(ctx context.Context) (*http.Response, error) {
-  if lroPollDone(ctx, p.pipeline, p.pt) {
-    return p.pt.latestResponse().Response, p.pt.pollingError()
-  }
-  return nil, p.pt.pollingError()
+	if lroPollDone(ctx, p.pipeline, p.pt) {
+		return p.pt.latestResponse().Response, p.pt.pollingError()
+	}
+	return nil, p.pt.pollingError()
 }
 
 func (p *productPoller) FinalResponse(ctx context.Context) (*ProductResponse, error) {
-<<<<<<< HEAD
-        product := Product{}
-        if p.Done() && p.pollerMethodVerb() == "PUT" && p.resp != nil && *p.resp.Product != product {
-          return p.resp, nil
-        }
-        // checking if there was a FinalStateVia configuration to re-route the final GET
-        // request to the value specified in the FinalStateVia property on the poller
-        err := p.pt.setFinalState()
-        if err != nil {
-          return nil, err
-        }
-        if p.pt.finalGetURL() == "" {
-          // we can end up in this situation if the async operation returns a 200
-          // with no polling URLs.  in that case return the response which should
-          // contain the JSON payload (only do this for successful terminal cases).
-          if lr := p.pt.latestResponse(); lr != nil && p.pt.hasSucceeded() {
-            result, err := p.handleResponse(lr)
-            if err != nil {
-              return nil, err
-            }
-            return result, nil
-          }
-          return nil, errors.New("missing URL for retrieving result")
-        }
-        u, err := url.Parse(p.pt.finalGetURL())
-        if err != nil {
-          return nil, err
-        }
-        req := azcore.NewRequest(http.MethodGet, *u)
-        if err != nil {
-          return nil, err
-        }
-        resp, err := p.pipeline.Do(ctx, req)
-        if err != nil {
-          return nil, err
-        }
-        return p.handleResponse(resp)
-      }
-=======
-	if p.resp != nil && p.resp.Product != nil {
+	product := Product{}
+	if p.Done() && p.pollerMethodVerb() == "PUT" && p.resp != nil && *p.resp.Product != product {
 		return p.resp, nil
 	}
 	// checking if there was a FinalStateVia configuration to re-route the final GET
@@ -404,57 +271,22 @@
 	}
 	return p.handleResponse(resp)
 }
->>>>>>> 6d4d2d64
 
 // ResumeToken generates the string token that can be used with the ResumeProductPoller method
 // on the client to create a new poller from the data held in the current poller type
 func (p *productPoller) ResumeToken() (string, error) {
-  if p.pt.hasTerminated() {
-    return "", errors.New("cannot create a ResumeToken from a poller in a terminal state")
-  }
-  js, err := json.Marshal(p.pt)
-  if err != nil {
-    return "", err
-  }
-  return string(js), nil
+	if p.pt.hasTerminated() {
+		return "", errors.New("cannot create a ResumeToken from a poller in a terminal state")
+	}
+	js, err := json.Marshal(p.pt)
+	if err != nil {
+		return "", err
+	}
+	return string(js), nil
 }
 
 func (p *productPoller) pollUntilDone(ctx context.Context, frequency time.Duration) (*ProductResponse, error) {
-<<<<<<< HEAD
-    if p.Done() && p.pollerMethodVerb() == "PUT" && p.resp != nil && p.resp.Product != nil {
-      return p.resp, nil
-    }
-    for {
-        resp, err := p.Poll(ctx)
-        if err != nil {
-            return nil, err
-        }
-        if p.Done() {
-          p.resp, _ = p.handleResponse(p.pt.latestResponse())
-      break
-        }
-        if delay := azcore.RetryAfter(resp); delay > 0 {
-            time.Sleep(delay)
-        } else {
-            time.Sleep(frequency)
-        }
-    }
-    return p.FinalResponse(ctx)
-}
-
-      func (p *productPoller) handleResponse(resp *azcore.Response) (*ProductResponse, error) {
-        result := ProductResponse{RawResponse: resp.Response}
-        if (resp.HasStatusCode(http.StatusNoContent)) {
-          return &result, nil
-        }
-        if !resp.HasStatusCode(pollingCodes[:]...) {
-          return nil, p.pt.handleError(resp)
-        }
-        return &result, resp.UnmarshalAsJSON(&result.Product)
-      }
-      
-=======
-	if p.resp != nil && p.resp.Product != nil {
+	if p.Done() && p.pollerMethodVerb() == "PUT" && p.resp != nil && p.resp.Product != nil {
 		return p.resp, nil
 	}
 	for {
@@ -486,7 +318,6 @@
 	return &result, resp.UnmarshalAsJSON(&result.Product)
 }
 
->>>>>>> 6d4d2d64
 // SkuPoller provides polling facilities until the operation completes
 type SkuPoller interface {
 	Done() bool
@@ -496,78 +327,33 @@
 }
 
 type skuPoller struct {
-<<<<<<< HEAD
-  resp *SkuResponse
-	// the client for making the request
-	pipeline azcore.Pipeline
-  pt pollingTracker
-}
-
-// returns the method verb used in the initial request for the operation
-func (p *skuPoller) pollerMethodVerb() string {
-  return p.pt.pollerMethodVerb()
-=======
 	resp *SkuResponse
 	// the client for making the request
 	pipeline azcore.Pipeline
 	pt       pollingTracker
->>>>>>> 6d4d2d64
+}
+
+// returns the method verb used in the initial request for the operation
+func (p *skuPoller) pollerMethodVerb() string {
+	return p.pt.pollerMethodVerb()
 }
 
 // Done returns true if there was an error or polling has reached a terminal state
 func (p *skuPoller) Done() bool {
-  return p.pt.hasTerminated()
+	return p.pt.hasTerminated()
 }
 
 // Poll will send poll the service endpoint and return an http.Response or error received from the service
 func (p *skuPoller) Poll(ctx context.Context) (*http.Response, error) {
-  if lroPollDone(ctx, p.pipeline, p.pt) {
-    return p.pt.latestResponse().Response, p.pt.pollingError()
-  }
-  return nil, p.pt.pollingError()
+	if lroPollDone(ctx, p.pipeline, p.pt) {
+		return p.pt.latestResponse().Response, p.pt.pollingError()
+	}
+	return nil, p.pt.pollingError()
 }
 
 func (p *skuPoller) FinalResponse(ctx context.Context) (*SkuResponse, error) {
-<<<<<<< HEAD
-        sku := Sku{}
-        if p.Done() && p.pollerMethodVerb() == "PUT" && p.resp != nil && *p.resp.Sku != sku {
-          return p.resp, nil
-        }
-        // checking if there was a FinalStateVia configuration to re-route the final GET
-        // request to the value specified in the FinalStateVia property on the poller
-        err := p.pt.setFinalState()
-        if err != nil {
-          return nil, err
-        }
-        if p.pt.finalGetURL() == "" {
-          // we can end up in this situation if the async operation returns a 200
-          // with no polling URLs.  in that case return the response which should
-          // contain the JSON payload (only do this for successful terminal cases).
-          if lr := p.pt.latestResponse(); lr != nil && p.pt.hasSucceeded() {
-            result, err := p.handleResponse(lr)
-            if err != nil {
-              return nil, err
-            }
-            return result, nil
-          }
-          return nil, errors.New("missing URL for retrieving result")
-        }
-        u, err := url.Parse(p.pt.finalGetURL())
-        if err != nil {
-          return nil, err
-        }
-        req := azcore.NewRequest(http.MethodGet, *u)
-        if err != nil {
-          return nil, err
-        }
-        resp, err := p.pipeline.Do(ctx, req)
-        if err != nil {
-          return nil, err
-        }
-        return p.handleResponse(resp)
-      }
-=======
-	if p.resp != nil && p.resp.Sku != nil {
+	sku := Sku{}
+	if p.Done() && p.pollerMethodVerb() == "PUT" && p.resp != nil && *p.resp.Sku != sku {
 		return p.resp, nil
 	}
 	// checking if there was a FinalStateVia configuration to re-route the final GET
@@ -603,57 +389,22 @@
 	}
 	return p.handleResponse(resp)
 }
->>>>>>> 6d4d2d64
 
 // ResumeToken generates the string token that can be used with the ResumeSkuPoller method
 // on the client to create a new poller from the data held in the current poller type
 func (p *skuPoller) ResumeToken() (string, error) {
-  if p.pt.hasTerminated() {
-    return "", errors.New("cannot create a ResumeToken from a poller in a terminal state")
-  }
-  js, err := json.Marshal(p.pt)
-  if err != nil {
-    return "", err
-  }
-  return string(js), nil
+	if p.pt.hasTerminated() {
+		return "", errors.New("cannot create a ResumeToken from a poller in a terminal state")
+	}
+	js, err := json.Marshal(p.pt)
+	if err != nil {
+		return "", err
+	}
+	return string(js), nil
 }
 
 func (p *skuPoller) pollUntilDone(ctx context.Context, frequency time.Duration) (*SkuResponse, error) {
-<<<<<<< HEAD
-    if p.Done() && p.pollerMethodVerb() == "PUT" && p.resp != nil && p.resp.Sku != nil {
-      return p.resp, nil
-    }
-    for {
-        resp, err := p.Poll(ctx)
-        if err != nil {
-            return nil, err
-        }
-        if p.Done() {
-          p.resp, _ = p.handleResponse(p.pt.latestResponse())
-      break
-        }
-        if delay := azcore.RetryAfter(resp); delay > 0 {
-            time.Sleep(delay)
-        } else {
-            time.Sleep(frequency)
-        }
-    }
-    return p.FinalResponse(ctx)
-}
-
-      func (p *skuPoller) handleResponse(resp *azcore.Response) (*SkuResponse, error) {
-        result := SkuResponse{RawResponse: resp.Response}
-        if (resp.HasStatusCode(http.StatusNoContent)) {
-          return &result, nil
-        }
-        if !resp.HasStatusCode(pollingCodes[:]...) {
-          return nil, p.pt.handleError(resp)
-        }
-        return &result, resp.UnmarshalAsJSON(&result.Sku)
-      }
-      
-=======
-	if p.resp != nil && p.resp.Sku != nil {
+	if p.Done() && p.pollerMethodVerb() == "PUT" && p.resp != nil && p.resp.Sku != nil {
 		return p.resp, nil
 	}
 	for {
@@ -685,7 +436,6 @@
 	return &result, resp.UnmarshalAsJSON(&result.Sku)
 }
 
->>>>>>> 6d4d2d64
 // SubProductPoller provides polling facilities until the operation completes
 type SubProductPoller interface {
 	Done() bool
@@ -695,78 +445,33 @@
 }
 
 type subProductPoller struct {
-<<<<<<< HEAD
-  resp *SubProductResponse
-	// the client for making the request
-	pipeline azcore.Pipeline
-  pt pollingTracker
-}
-
-// returns the method verb used in the initial request for the operation
-func (p *subProductPoller) pollerMethodVerb() string {
-  return p.pt.pollerMethodVerb()
-=======
 	resp *SubProductResponse
 	// the client for making the request
 	pipeline azcore.Pipeline
 	pt       pollingTracker
->>>>>>> 6d4d2d64
+}
+
+// returns the method verb used in the initial request for the operation
+func (p *subProductPoller) pollerMethodVerb() string {
+	return p.pt.pollerMethodVerb()
 }
 
 // Done returns true if there was an error or polling has reached a terminal state
 func (p *subProductPoller) Done() bool {
-  return p.pt.hasTerminated()
+	return p.pt.hasTerminated()
 }
 
 // Poll will send poll the service endpoint and return an http.Response or error received from the service
 func (p *subProductPoller) Poll(ctx context.Context) (*http.Response, error) {
-  if lroPollDone(ctx, p.pipeline, p.pt) {
-    return p.pt.latestResponse().Response, p.pt.pollingError()
-  }
-  return nil, p.pt.pollingError()
+	if lroPollDone(ctx, p.pipeline, p.pt) {
+		return p.pt.latestResponse().Response, p.pt.pollingError()
+	}
+	return nil, p.pt.pollingError()
 }
 
 func (p *subProductPoller) FinalResponse(ctx context.Context) (*SubProductResponse, error) {
-<<<<<<< HEAD
-        subproduct := SubProduct{}
-        if p.Done() && p.pollerMethodVerb() == "PUT" && p.resp != nil && *p.resp.SubProduct != subproduct {
-          return p.resp, nil
-        }
-        // checking if there was a FinalStateVia configuration to re-route the final GET
-        // request to the value specified in the FinalStateVia property on the poller
-        err := p.pt.setFinalState()
-        if err != nil {
-          return nil, err
-        }
-        if p.pt.finalGetURL() == "" {
-          // we can end up in this situation if the async operation returns a 200
-          // with no polling URLs.  in that case return the response which should
-          // contain the JSON payload (only do this for successful terminal cases).
-          if lr := p.pt.latestResponse(); lr != nil && p.pt.hasSucceeded() {
-            result, err := p.handleResponse(lr)
-            if err != nil {
-              return nil, err
-            }
-            return result, nil
-          }
-          return nil, errors.New("missing URL for retrieving result")
-        }
-        u, err := url.Parse(p.pt.finalGetURL())
-        if err != nil {
-          return nil, err
-        }
-        req := azcore.NewRequest(http.MethodGet, *u)
-        if err != nil {
-          return nil, err
-        }
-        resp, err := p.pipeline.Do(ctx, req)
-        if err != nil {
-          return nil, err
-        }
-        return p.handleResponse(resp)
-      }
-=======
-	if p.resp != nil && p.resp.SubProduct != nil {
+	subproduct := SubProduct{}
+	if p.Done() && p.pollerMethodVerb() == "PUT" && p.resp != nil && *p.resp.SubProduct != subproduct {
 		return p.resp, nil
 	}
 	// checking if there was a FinalStateVia configuration to re-route the final GET
@@ -802,57 +507,22 @@
 	}
 	return p.handleResponse(resp)
 }
->>>>>>> 6d4d2d64
 
 // ResumeToken generates the string token that can be used with the ResumeSubProductPoller method
 // on the client to create a new poller from the data held in the current poller type
 func (p *subProductPoller) ResumeToken() (string, error) {
-  if p.pt.hasTerminated() {
-    return "", errors.New("cannot create a ResumeToken from a poller in a terminal state")
-  }
-  js, err := json.Marshal(p.pt)
-  if err != nil {
-    return "", err
-  }
-  return string(js), nil
+	if p.pt.hasTerminated() {
+		return "", errors.New("cannot create a ResumeToken from a poller in a terminal state")
+	}
+	js, err := json.Marshal(p.pt)
+	if err != nil {
+		return "", err
+	}
+	return string(js), nil
 }
 
 func (p *subProductPoller) pollUntilDone(ctx context.Context, frequency time.Duration) (*SubProductResponse, error) {
-<<<<<<< HEAD
-    if p.Done() && p.pollerMethodVerb() == "PUT" && p.resp != nil && p.resp.SubProduct != nil {
-      return p.resp, nil
-    }
-    for {
-        resp, err := p.Poll(ctx)
-        if err != nil {
-            return nil, err
-        }
-        if p.Done() {
-          p.resp, _ = p.handleResponse(p.pt.latestResponse())
-      break
-        }
-        if delay := azcore.RetryAfter(resp); delay > 0 {
-            time.Sleep(delay)
-        } else {
-            time.Sleep(frequency)
-        }
-    }
-    return p.FinalResponse(ctx)
-}
-
-      func (p *subProductPoller) handleResponse(resp *azcore.Response) (*SubProductResponse, error) {
-        result := SubProductResponse{RawResponse: resp.Response}
-        if (resp.HasStatusCode(http.StatusNoContent)) {
-          return &result, nil
-        }
-        if !resp.HasStatusCode(pollingCodes[:]...) {
-          return nil, p.pt.handleError(resp)
-        }
-        return &result, resp.UnmarshalAsJSON(&result.SubProduct)
-      }
-      
-=======
-	if p.resp != nil && p.resp.SubProduct != nil {
+	if p.Done() && p.pollerMethodVerb() == "PUT" && p.resp != nil && p.resp.SubProduct != nil {
 		return p.resp, nil
 	}
 	for {
@@ -882,5 +552,4 @@
 		return nil, p.pt.handleError(resp)
 	}
 	return &result, resp.UnmarshalAsJSON(&result.SubProduct)
-}
->>>>>>> 6d4d2d64
+}