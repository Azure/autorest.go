--- conflicted
+++ resolved
@@ -79,18 +79,6 @@
 // TODO check this
 func TestGetInvalid(t *testing.T) {
 	client := getBasicClient(t)
-<<<<<<< HEAD
-	_, err := client.GetInvalid(context.Background())
-	if err == nil {
-		t.Fatalf("GetInvalid expected an error")
-	}
-	// i, s := int(1), "abc"
-	// expected := &complexgroup.GetInvalidResponse{
-	// 	StatusCode: http.StatusOK,
-	// 	Basic:      &complexgroup.Basic{ID: &i, Name: &s},
-	// }
-	// deepEqualOrFatal(t, result, expected)
-=======
 	result, err := client.GetInvalid(context.Background())
 	if err == nil {
 		t.Fatalf("GetInvalid expected an error")
@@ -98,7 +86,6 @@
 	var expected *complexgroup.GetInvalidResponse
 	expected = nil
 	deepEqualOrFatal(t, result, expected)
->>>>>>> 95a8c51b
 }
 
 func TestGetEmpty(t *testing.T) {
@@ -114,10 +101,6 @@
 	deepEqualOrFatal(t, result, expected)
 }
 
-<<<<<<< HEAD
-// TODO nil or null?
-=======
->>>>>>> 95a8c51b
 func TestGetNull(t *testing.T) {
 	client := getBasicClient(t)
 	result, err := client.GetNull(context.Background())
@@ -169,7 +152,6 @@
 		StatusCode: http.StatusOK,
 	}
 	deepEqualOrFatal(t, result, expected)
-<<<<<<< HEAD
 }
 
 func TestGetLong(t *testing.T) {
@@ -307,6 +289,4 @@
 		StatusCode: http.StatusOK,
 	}
 	deepEqualOrFatal(t, result, expected)
-=======
->>>>>>> 95a8c51b
 }