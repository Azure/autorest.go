--- conflicted
+++ resolved
@@ -110,14 +110,6 @@
 	c.Assert(err, chk.IsNil)
 }
 
-<<<<<<< HEAD
-func (s *NumberSuite) TestGetInvalidDecimal(c *chk.C) {
-	_, err := numberClient.GetInvalidDecimal(context.Background())
-	c.Assert(err, chk.NotNil)
-}
-
-=======
->>>>>>> 395cbeb9
 // func (s *NumberSuite) TestGetBigDecimal(c *chk.C) {
 // 	res, err := numberClient.GetBigDecimal(context.Background())
 // 	c.Assert(err, chk.IsNil)
