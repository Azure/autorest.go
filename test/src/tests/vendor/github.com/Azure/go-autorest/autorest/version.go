package autorest

// Copyright 2017 Microsoft Corporation
//
//  Licensed under the Apache License, Version 2.0 (the "License");
//  you may not use this file except in compliance with the License.
//  You may obtain a copy of the License at
//
//      http://www.apache.org/licenses/LICENSE-2.0
//
//  Unless required by applicable law or agreed to in writing, software
//  distributed under the License is distributed on an "AS IS" BASIS,
//  WITHOUT WARRANTIES OR CONDITIONS OF ANY KIND, either express or implied.
//  See the License for the specific language governing permissions and
//  limitations under the License.

import (
	"fmt"
	"runtime"
)

<<<<<<< HEAD
const number = "v13.4.1"
=======
const number = "v14.2.1"
>>>>>>> 6e014aac

var (
	userAgent = fmt.Sprintf("Go/%s (%s-%s) go-autorest/%s",
		runtime.Version(),
		runtime.GOARCH,
		runtime.GOOS,
		number,
	)
)

// UserAgent returns a string containing the Go version, system architecture and OS, and the go-autorest version.
func UserAgent() string {
	return userAgent
}

// Version returns the semantic version (see http://semver.org).
func Version() string {
	return number
}<|MERGE_RESOLUTION|>--- conflicted
+++ resolved
@@ -19,11 +19,7 @@
 	"runtime"
 )
 
-<<<<<<< HEAD
-const number = "v13.4.1"
-=======
 const number = "v14.2.1"
->>>>>>> 6e014aac
 
 var (
 	userAgent = fmt.Sprintf("Go/%s (%s-%s) go-autorest/%s",
