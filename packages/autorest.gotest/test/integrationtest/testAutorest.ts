import * as assert from 'assert';
import * as fs from 'fs';
import * as path from 'path';
import { Helper } from '@autorest/testmodeler/dist/src/util/helper';
import { exec } from 'child_process';

async function compare(dir1: string, dir2: string) {
  const cmd = 'diff -r --exclude=gen.zip --strip-trailing-cr -I _filePath -I x-ms-original-file -I file:/// ' + dir1 + ' ' + dir2;
  console.log(cmd);
  return await new Promise<boolean>((resolve, reject) => {
    exec(cmd, (error, stdout) => {
      if (error) {
        console.log('exec error: ' + error + ', ' + stdout);
        // Reject if there is an error:
        return reject(false);
      }
      // Otherwise resolve the promise:
      return resolve(true);
    });
  });
}

async function runAutorest(readmePath: string, extraOption: Array<string>) {
  const cmd =
<<<<<<< HEAD
        path.join(`${__dirname}`, '..', '..' + '/node_modules', '.bin', 'autorest') +
        ' --version=3.9.6 --generate-sdk=false --testmodeler.generate-mock-test --testmodeler.generate-sdk-example --testmodeler.generate-scenario-test --testmodeler.generate-sdk-sample --testmodeler.generate-fake-test' +
        ' --use=' +
        path.join(`${__dirname}`, '..', '..', '..', 'autorest.go') +
        ' --use=' +
        path.join(`${__dirname}`, '..', '..') +
        ' ' +
        readmePath +
        ' ' +
        extraOption.join(' ');
=======
    path.join(`${__dirname}`, '..', '..' + '/node_modules', '.bin', 'autorest') +
    ' --version=3.9.6 --generate-sdk=false --testmodeler.generate-mock-test --testmodeler.generate-sdk-example --testmodeler.generate-scenario-test --testmodeler.generate-sdk-sample' +
    ' --use=' +
    path.join(`${__dirname}`, '..', '..', '..', 'autorest.go') +
    ' --use=' +
    path.join(`${__dirname}`, '..', '..') +
    ' ' +
    readmePath +
    ' ' +
    extraOption.join(' ');
>>>>>>> 91426f30
  console.log(cmd);
  return await new Promise<boolean>((resolve, reject) => {
    exec(cmd, (error, stdout, stderr) => {
      if (error) {
        console.error('exec error: ' + stderr);
        // Reject if there is an error:
        return reject(false);
      }
      // Otherwise resolve the promise:
      console.log(stdout);
      return resolve(true);
    });
  });
}
function getExtraOption(outputFolder: string) {
  return [`--output-folder=${outputFolder}`, '--track2', '--go', '--debug'];
}

async function runSingleTest(readmePath: string, extraOption: Array<string>, outputFolder: string, tempOutputFolder: string): Promise<boolean> {
  let result = true;
  let msg = '';
  await runAutorest(readmePath, extraOption)
    .then((res) => {
      if (!res) {
        msg = 'Run autorest not successfully!';
      }
      result = res;
    })
    .catch((e) => {
      msg = `Run autorest failed! ${e}`;
      result = false;
    });
  if (result) {
    await compare(outputFolder, tempOutputFolder)
      .then((res1) => {
        if (res1 === false) {
          msg = 'The generated files have changed!';
        }
        result = res1;
      })
      .catch((e) => {
        msg = `The diff has some error ${e}`;
        result = false;
      });
  } else {
    console.error(msg);
  }
  return result;
}

describe('Run autorest and compare the output', () => {
  beforeAll(async () => {
    //
  });

  afterAll(async () => {
    //
  });

  it('', async () => {
    jest.setTimeout(8 * 60 * 60 * 1000);
    const swaggerDir = path.join(`${__dirname}`, '../../../../swagger');
    const outputDir = path.join(`${__dirname}`, 'output');
    const tempoutputDir = path.join(`${__dirname}`, 'tempoutput');

    let finalResult = true;
    const allTests: Array<Promise<boolean>> = [];
    for (const rp of ['appplatform', 'compute', 'signalr', 'machinelearningservices', 'agrifood']) {
      console.log('Start Processing RP: ' + rp);

      // Remove tmpoutput
      const outputFolder = path.join(outputDir, rp, `arm${rp}`);
      const tempOutputFolder = path.join(tempoutputDir, rp, `arm${rp}`);
      Helper.deleteFolderRecursive(tempOutputFolder);
      fs.mkdirSync(tempOutputFolder, { recursive: true });
      // TODO: Need to add go.mod and make sure all the generated code can build and vet
      // fs.copyFileSync(path.join(outputDir, rp, `arm${rp}`, 'go.mod'), path.join(tempoutputDir, rp, `arm${rp}`, 'go.mod'));

      let readmePath = path.join(swaggerDir, 'specification', rp, 'resource-manager/readme.md');
      if (!fs.existsSync(readmePath)) {
        readmePath = path.join(swaggerDir, 'sdk', rp, 'autorest.md');
      }
      const test = runSingleTest(readmePath, getExtraOption(tempOutputFolder), outputFolder, tempOutputFolder);
      allTests.push(test);
    }

    if ((process.env['PARALELL_TEST'] || 'false').toLowerCase() === 'true') {
      finalResult = (await Promise.all(allTests)).every((x) => x);
    } else {
      for (const test of allTests) {
        if (!(await test)) {
          assert.fail('Test failed!');
        }
      }
    }

    assert.strictEqual(finalResult, true);
  });
});<|MERGE_RESOLUTION|>--- conflicted
+++ resolved
@@ -22,18 +22,6 @@
 
 async function runAutorest(readmePath: string, extraOption: Array<string>) {
   const cmd =
-<<<<<<< HEAD
-        path.join(`${__dirname}`, '..', '..' + '/node_modules', '.bin', 'autorest') +
-        ' --version=3.9.6 --generate-sdk=false --testmodeler.generate-mock-test --testmodeler.generate-sdk-example --testmodeler.generate-scenario-test --testmodeler.generate-sdk-sample --testmodeler.generate-fake-test' +
-        ' --use=' +
-        path.join(`${__dirname}`, '..', '..', '..', 'autorest.go') +
-        ' --use=' +
-        path.join(`${__dirname}`, '..', '..') +
-        ' ' +
-        readmePath +
-        ' ' +
-        extraOption.join(' ');
-=======
     path.join(`${__dirname}`, '..', '..' + '/node_modules', '.bin', 'autorest') +
     ' --version=3.9.6 --generate-sdk=false --testmodeler.generate-mock-test --testmodeler.generate-sdk-example --testmodeler.generate-scenario-test --testmodeler.generate-sdk-sample' +
     ' --use=' +
@@ -44,7 +32,6 @@
     readmePath +
     ' ' +
     extraOption.join(' ');
->>>>>>> 91426f30
   console.log(cmd);
   return await new Promise<boolean>((resolve, reject) => {
     exec(cmd, (error, stdout, stderr) => {
