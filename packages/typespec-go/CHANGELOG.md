--- conflicted
+++ resolved
@@ -1,16 +1,14 @@
 # Release History
 
-<<<<<<< HEAD
-## 0.8.3 (unreleased)
+## 0.8.4 (unreleased)
+
+### Bugs Fixed
 
 * Fixed so ClientOptions is not generated when omit-constructors is set to true
-=======
-## 0.8.4 (unreleased)
 
 ### Features Added
 
 * Emit `LICENSE.txt` file (defaults to MIT license with a Microsoft Copyright).
->>>>>>> 73769045
 
 ## 0.8.3 (2025-10-14)
 
