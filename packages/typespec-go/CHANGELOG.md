# Release History

<<<<<<< HEAD
## 0.4.12 (2025-06-11)

### Features Add

* Added support for handling qualified type in example mapping.

### Bugs Fixed

* Fix wrong example mapping for discriminated type.

### Other Changes

* Throw error when paging with re-injection parameters.
=======
## 0.4.12 (unreleased)

### Other Changes

* Moved the `_metadata.json` file to the `testdata` subdirectory.
>>>>>>> 9517402b

## 0.4.11 (2025-06-09)

### Other Changes

* Updated to latest tcgc.

## 0.4.10 (2025-05-29)

### Bugs Fixed

* Fix wrong example mapping for any type.

## 0.4.9 (2025-05-29)

### Other Changes

* Updated to the latest tsp toolset.
* Refine `NameCollision` diagnostic.

## 0.4.8 (2025-05-20)

### Other Changes

* Generate metadata file.

## 0.4.7 (2025-05-13)

### Bugs Fixed

* Fix wrong example type mapping for discriminated types.
- Fix wrong nullable response type handling logic.
- Fix example generation logic for optional method parameters.

### Other Changes

* Updated to latest tcgc.

## 0.4.6 (2025-05-07)

### Bugs Fixed

* Fix dependencies

### Other Changes

* Updated to latest tcgc.

## 0.4.5 (2025-05-07)

### Other Changes

* Updated to the latest tsp toolset.

## 0.4.4 (2025-04-25)

### Bugs Fixed

* For fakes, unnecessary time helper files are no longer generated.

### Other Changes

* Length check for `regexp` matches includes full match.
* Updated to latest tcgc.

## 0.4.3 (2025-04-09)

### Bugs Fixed

* Add length check for method prameters to fix generated example test code.

## 0.4.2 (2025-04-03)

### Other Changes

* Updated to the latest tsp toolset.
* Changed the default value of the `--factory-gather-all-params` switch from `false` to `true`.

## 0.4.1 (2025-03-25)

### Bugs Fixed

* Unsupported tsp constructs and other errors are now reported as a diagnostic error instead of an unhandled exception.

### Other Changes

* Updated to the latest tsp toolset.
* Upgraded default `azcore` version to `v1.17.1`.
  * NOTE: this also requires updating the `go` directive in `go.mod` files to version `1.23.0`.

## 0.4.0 (2025-03-12)

### Breaking Changes

* The monomorphic response field will no longer have the name `Value` in some cases. This is to preserve compatibility with the behavior of the `autorest.go` code generator.

## 0.3.11 (2025-03-07)

### Other Changes

* Added switch `generate-samples` to control example code generation.
* Deprecated `generate-examples`, use `generate-samples` instead.

## 0.3.10 (2025-03-06)

### Other Changes

* Updated to the latest tsp toolset.

## 0.3.9 (2025-02-25)

### Other Changes

* Updated to the latest tsp toolset.

## 0.3.8 (2025-02-21)

### Bugs Fixed

* Don't export `NewPager` methods when their access is internal.
* Remove filtering Azure core model since some instances of template model is in `Azure.Core` namespace. Logic of filtering exception model could cover the filtering needs.

### Other Changes

* Updated to the latest tsp toolset.
* Report tcgc diagnostics.
* Added switch `--factory-gather-all-params` to control the `NewClientFactory` constructor parameters. This switch allows gathering either only common parameters of clients or all parameters of clients.

## 0.3.7 (2025-02-11)

### Bugs Fixed

* When dealing with mapping of parameters, get operation's body parameter from method's parameter's property if the method's parameter is a model with property decorated with `@bodyRoot` or `@body`.

## 0.3.6 (2025-01-23)

### Bugs Fixed

* `Operation-Location` LROs will correctly set the `OperationLocationResultPath` when constructing a `Poller[T]`.

### Other Changes

* Updated to the latest tsp toolset.
* Upgraded default `azcore` version to `v1.17.0`.

## 0.3.5 (2024-12-18)

### Other Fixes

* Updated dependencies (accounts for latest tsp toolset).

## 0.3.4 (2024-12-03)

### Other Fixes

* Updated dependencies (fixes missing parameters in some cases).

## 0.3.3 (2024-11-19)

### Other Fixes

* Updated dependencies (fixes incorrectly pruned base models).

## 0.3.2 (2024-11-07)

### Features Added

* Add support for XML payloads.
* Internal fake server request interceptor.

### Bugs Fixed

* Fake servers will honor the caller's context in the `*http.Request`.
* Add missing error check when parsing multipart/form content in fakes.
* Optional request bodies will only set the `Content-Type` header when a body is specified.

### Other Fixes

* Fake pollers will always include `http.StatusOK` as an acceptible status code, and `http.StatusNoContent` for operations that don't return a body.

## 0.3.1 (2024-08-14)

### Bugs Fixed

* Don't prune base models that have been marked as output.

## 0.3.0 (2024-08-06)

### Features Added

* Added example code generation.

### Breaking Changes

* Fixes in TCGC for proper handling of `@clientName`.

### Bump Dependencies

* TCGC 0.44.3
* TypeSpec compiler 0.58.1

## 0.2.0 (2024-07-30)

### Breaking Changes

* For spread params, the optional params are now placed in the options type.

### Other Changes

* Upgraded default azcore version to v1.13.0

### Bump Dependencies

* TCGC 0.44.1
* TypeSpec tools 0.58.0

## 0.1.0 (2024-07-17)

* Initial release<|MERGE_RESOLUTION|>--- conflicted
+++ resolved
@@ -1,6 +1,5 @@
 # Release History
 
-<<<<<<< HEAD
 ## 0.4.12 (2025-06-11)
 
 ### Features Add
@@ -14,13 +13,7 @@
 ### Other Changes
 
 * Throw error when paging with re-injection parameters.
-=======
-## 0.4.12 (unreleased)
-
-### Other Changes
-
 * Moved the `_metadata.json` file to the `testdata` subdirectory.
->>>>>>> 9517402b
 
 ## 0.4.11 (2025-06-09)
 
