# Release History

## 0.8.8 (unreleased)

<<<<<<< HEAD
### Bugs Fixed

* Fixed mismatch for LRO polling headers in example generation.
=======
### Features Added

* Added support for pageable LROs.
>>>>>>> 7cc45d9c

## 0.8.7 (2025-12-10)

### Bugs Fixed

* Generate fake values for required parameters when missing example values.

### Other Changes

* Updated to the latest tsp toolset.

## 0.8.6 (2025-11-25)

### Bugs Fixed

* Fixed etag example generation for escape string.

### Features Added

* Added support for grouped params via override.

### Other Changes

* Updated the minimum version of Go to `v1.24.0`.
* Execute `gofmt -s -w .` instead of `gofmt -w .` to keep consistent with SDK repo's CI check.

## 0.8.5 (2025-11-18)

### Bugs Fixed

* Fixed improper handling of spread params in some cases which would cause code generation to fail.
* Fixed missing package prefix for types in spread params models used in fakes.
* Fixed handling of supplemental endpoint data that could cause an unused import of `strings` in some cases.

## 0.8.4 (2025-11-13)

### Bugs Fixed

* Omit client options type when `omit-constructors` is set to true

### Features Added

* Emit `LICENSE.txt` file (defaults to MIT license with a Microsoft Copyright).
* Added support for `nextLinkVerb` for pageable operations.

### Other Changes

* Updated the minimum version of `azcore` to `v1.20.0`.
* Updated to the latest tsp toolset.

## 0.8.3 (2025-10-14)

### Bugs Fixed

* Fixed missing empty path param check for unencoded path params.
* Emit empty path param check for path collection parameters.
* Fixed incorrect handling of optional path parameters.

### Features Added

* Clean up all generated Go files before emitting any new files.

### Other Changes

* Updated to the latest tsp toolset.
* Moved handling of templated endpoints to client constructors.

## 0.8.2 (2025-09-10)

### Bugs Fixed

* Fixed some edge cases where a method parameter's optionality wasn't correctly handled.

### Other Changes

* Updated to the latest tsp toolset.

## 0.8.1 (2025-09-04)

### Bugs Fixed

* Fix polymorphic type result of response generation.

### Features Added

* Emit client constructors and corresponding client options type.
  * Note that when using switch `containing-module`, client constructors and options type are not emitted.
  * Added switch `omit-constructors` to disable this feature.

### Other Changes

* Updated the minimum version of `azcore` to `v1.19.0`.
* Report a `NameCollision` diagnostic if two `const` values have the same name.
* Updated to the latest tsp toolset.

## 0.8.0 (2025-08-12)

### Breaking Changes

* The `module-version` switch has been removed.
  * For new modules, the `moduleVersion` constant will have an initial value of `v0.1.0`.
  * For existing modules, the value of `moduleVersion` is externally maintained.

### Features Added

* The `module` switch now accepts a major version suffix (e.g. `module=mymodule/v2`).
* Added switch `containing-module` for scenarios where the emitted code is a package within an existing module. No `go.mod` or `version.go` file is emitted for this scenario.
* Support multi-layer discriminator.

### Bugs Fixed

* For internal enums, don't export the "possible values" helper function.
* Fixed missing import of the `io` package in fakes when `rawjson-as-bytes` is enabled.
* Fixed linter error in certain `UnmarshalJSON` implementations due to unused `var err error`.

### Other Changes

* Non-ARM clients always have an `endpoint` field.
* Only rename the `options` parameter when it collides with another required parameter with the same name.
* Improve generic doc comment for clients when the name is simply `Client`.
* Updated to the latest version of TypeSpec libraries.

## 0.7.0 (2025-07-17)

### Breaking Changes

* The `module-version` switch is now used to seed the value for the `moduleVersion` constant. It will _not_ change an existing value.
  * If not specified, it has a default value of `0.1.0`.

### Other Changes

* Updated to the latest tsp toolset.
* The `moduleName` and `moduleVersion` constants have been moved out of `constants.go` and into `version.go`.
  * The `version.go` file is emitted for all SDK flavors.

## 0.6.0 (2025-07-15)

### Breaking Changes

* Fixed some cases where a client name could stutter.
* Force the body paramter to be required for `PATCH` and `PUT` operations.

### Features Added

* Added switch `go-generate` to invoke post-generation scripts.
  * The value is an output-relative path to a `.go` file containing `//go:generate` directives.
  * If Go tools are not on the path, and `go-generate` was specified, then an error is produced.

### Other Changes

* When Go tools are found on the path, the following steps happen after successfully generating code and any `go-generate` script is invoked.
  * Execute `gofmt -w .` followed by `go mod tidy` in the output directory.
  * If Go tools are not found, the above steps are skipped and a warning is displayed.

## 0.5.1 (2025-06-26)

### Other Changes

* Updated to the latest tcgc.

## 0.5.0 (2025-06-23)

### Breaking Changes

* Fixed field names for optional parameters and monomorphic responses to align with `autorest.go` code generator.

## 0.4.12 (2025-06-11)

### Features Add

* Added support for qualified type in example mapping.

### Bugs Fixed

* Fix wrong example mapping for discriminated type.

### Other Changes

* Throw error when paging with re-injection parameters.
* Moved the `_metadata.json` file to the `testdata` subdirectory.
* Updated to the latest tsp toolset.

## 0.4.11 (2025-06-09)

### Other Changes

* Updated to latest tcgc.

## 0.4.10 (2025-05-29)

### Bugs Fixed

* Fix wrong example mapping for any type.

## 0.4.9 (2025-05-29)

### Other Changes

* Updated to the latest tsp toolset.
* Refine `NameCollision` diagnostic.

## 0.4.8 (2025-05-20)

### Other Changes

* Generate metadata file.

## 0.4.7 (2025-05-13)

### Bugs Fixed

* Fix wrong example type mapping for discriminated types.
- Fix wrong nullable response type handling logic.
- Fix example generation logic for optional method parameters.

### Other Changes

* Updated to latest tcgc.

## 0.4.6 (2025-05-07)

### Bugs Fixed

* Fix dependencies

### Other Changes

* Updated to latest tcgc.

## 0.4.5 (2025-05-07)

### Other Changes

* Updated to the latest tsp toolset.

## 0.4.4 (2025-04-25)

### Bugs Fixed

* For fakes, unnecessary time helper files are no longer generated.

### Other Changes

* Length check for `regexp` matches includes full match.
* Updated to latest tcgc.

## 0.4.3 (2025-04-09)

### Bugs Fixed

* Add length check for method prameters to fix generated example test code.

## 0.4.2 (2025-04-03)

### Other Changes

* Updated to the latest tsp toolset.
* Changed the default value of the `--factory-gather-all-params` switch from `false` to `true`.

## 0.4.1 (2025-03-25)

### Bugs Fixed

* Unsupported tsp constructs and other errors are now reported as a diagnostic error instead of an unhandled exception.

### Other Changes

* Updated to the latest tsp toolset.
* Upgraded default `azcore` version to `v1.17.1`.
  * NOTE: this also requires updating the `go` directive in `go.mod` files to version `1.23.0`.

## 0.4.0 (2025-03-12)

### Breaking Changes

* The monomorphic response field will no longer have the name `Value` in some cases. This is to preserve compatibility with the behavior of the `autorest.go` code generator.

## 0.3.11 (2025-03-07)

### Other Changes

* Added switch `generate-samples` to control example code generation.
* Deprecated `generate-examples`, use `generate-samples` instead.

## 0.3.10 (2025-03-06)

### Other Changes

* Updated to the latest tsp toolset.

## 0.3.9 (2025-02-25)

### Other Changes

* Updated to the latest tsp toolset.

## 0.3.8 (2025-02-21)

### Bugs Fixed

* Don't export `NewPager` methods when their access is internal.
* Remove filtering Azure core model since some instances of template model is in `Azure.Core` namespace. Logic of filtering exception model could cover the filtering needs.

### Other Changes

* Updated to the latest tsp toolset.
* Report tcgc diagnostics.
* Added switch `--factory-gather-all-params` to control the `NewClientFactory` constructor parameters. This switch allows gathering either only common parameters of clients or all parameters of clients.

## 0.3.7 (2025-02-11)

### Bugs Fixed

* When dealing with mapping of parameters, get operation's body parameter from method's parameter's property if the method's parameter is a model with property decorated with `@bodyRoot` or `@body`.

## 0.3.6 (2025-01-23)

### Bugs Fixed

* `Operation-Location` LROs will correctly set the `OperationLocationResultPath` when constructing a `Poller[T]`.

### Other Changes

* Updated to the latest tsp toolset.
* Upgraded default `azcore` version to `v1.17.0`.

## 0.3.5 (2024-12-18)

### Other Fixes

* Updated dependencies (accounts for latest tsp toolset).

## 0.3.4 (2024-12-03)

### Other Fixes

* Updated dependencies (fixes missing parameters in some cases).

## 0.3.3 (2024-11-19)

### Other Fixes

* Updated dependencies (fixes incorrectly pruned base models).

## 0.3.2 (2024-11-07)

### Features Added

* Add support for XML payloads.
* Internal fake server request interceptor.

### Bugs Fixed

* Fake servers will honor the caller's context in the `*http.Request`.
* Add missing error check when parsing multipart/form content in fakes.
* Optional request bodies will only set the `Content-Type` header when a body is specified.

### Other Fixes

* Fake pollers will always include `http.StatusOK` as an acceptible status code, and `http.StatusNoContent` for operations that don't return a body.

## 0.3.1 (2024-08-14)

### Bugs Fixed

* Don't prune base models that have been marked as output.

## 0.3.0 (2024-08-06)

### Features Added

* Added example code generation.

### Breaking Changes

* Fixes in TCGC for proper handling of `@clientName`.

### Bump Dependencies

* TCGC 0.44.3
* TypeSpec compiler 0.58.1

## 0.2.0 (2024-07-30)

### Breaking Changes

* For spread params, the optional params are now placed in the options type.

### Other Changes

* Upgraded default azcore version to v1.13.0

### Bump Dependencies

* TCGC 0.44.1
* TypeSpec tools 0.58.0

## 0.1.0 (2024-07-17)

* Initial release<|MERGE_RESOLUTION|>--- conflicted
+++ resolved
@@ -2,15 +2,13 @@
 
 ## 0.8.8 (unreleased)
 
-<<<<<<< HEAD
 ### Bugs Fixed
 
 * Fixed mismatch for LRO polling headers in example generation.
-=======
+
 ### Features Added
 
 * Added support for pageable LROs.
->>>>>>> 7cc45d9c
 
 ## 0.8.7 (2025-12-10)
 
