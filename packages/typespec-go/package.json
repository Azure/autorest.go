{
  "name": "@azure-tools/typespec-go",
  "version": "0.2.0",
  "description": "TypeSpec emitter for Go SDKs",
  "type": "module",
  "main": "dist/typespec-go/src/index.js",
  "exports": {
    ".": "./dist/typespec-go/src/index.js"
  },
  "tspMain": "dist/typespec-go/src/index.js",
  "directories": {
    "doc": "docs"
  },
  "engines": {
    "node": ">=12.0.0"
  },
  "scripts": {
    "eslint-fix": "eslint  . --fix --ext .ts",
    "eslint": "eslint  . --ext .ts",
    "build": "tsc -p .",
    "watch": "tsc -p . --watch",
    "test": "jest --ci --passWithNoTests",
    "clean": "ver > nul 2>&1 nul && npm run --silent clean-cmd || npm run --silent clean-bash",
    "clean-cmd": "if exist dist rmdir /s /q dist && exit 0 || exit 0 ",
    "clean-bash": "rm nul && rm -rf dist && exit 0 || exit 0"
  },
  "files": [
    "dist/**",
    "!dist/test/**"
  ],
  "repository": {
    "type": "git",
    "url": "git+https://github.com/Azure/autorest.go.git"
  },
  "keywords": [
    "cadl",
    "go",
    "golang",
    "typespec"
  ],
  "author": "Microsoft Corporation",
  "license": "MIT",
  "bugs": {
    "url": "https://github.com/Azure/autorest.go/issues"
  },
  "homepage": "https://github.com/Azure/autorest.go#readme",
  "readme": "https://github.com/Azure/autorest.go/blob/main/readme.md",
  "devDependencies": {
    "@azure-tools/cadl-ranch": "~0.13.4",
    "@azure-tools/cadl-ranch-expect": "~0.14.1",
    "@azure-tools/cadl-ranch-specs": "0.34.9",
    "@azure-tools/typespec-autorest": "0.44.1",
    "@azure-tools/typespec-azure-resource-manager": "0.44.0",
    "@types/js-yaml": "~4.0.6",
    "@types/node": "^18.16.3",
    "@typescript-eslint/eslint-plugin": "~4.1.1",
    "@typescript-eslint/parser": "~4.1.1",
    "@typespec/openapi": "~0.58.0",
    "@types/jest": "~26.0.24",
    "eslint": "~6.6.0",
    "jest": "~27.0.6",
    "ts-jest": "~27.0.4",
    "typescript": "~5.1.3"
  },
  "dependencies": {
    "@azure-tools/codegen": "~2.9.2",
    "@azure-tools/linq": "~3.1.0",
    "@azure-tools/typespec-azure-core": ">=0.44.0 <1.0.0",
<<<<<<< HEAD
    "@azure-tools/typespec-client-generator-core": "0.44.2",
=======
    "@azure-tools/typespec-client-generator-core": "0.44.3",
>>>>>>> cf9d5675
    "@typespec/compiler": "0.58.1",
    "@typespec/http": "0.58.0",
    "@typespec/rest": "0.58.0",
    "@typespec/versioning": "0.58.0",
    "js-yaml": "~4.1.0",
    "source-map-support": "0.5.21"
  }
}<|MERGE_RESOLUTION|>--- conflicted
+++ resolved
@@ -66,11 +66,7 @@
     "@azure-tools/codegen": "~2.9.2",
     "@azure-tools/linq": "~3.1.0",
     "@azure-tools/typespec-azure-core": ">=0.44.0 <1.0.0",
-<<<<<<< HEAD
-    "@azure-tools/typespec-client-generator-core": "0.44.2",
-=======
     "@azure-tools/typespec-client-generator-core": "0.44.3",
->>>>>>> cf9d5675
     "@typespec/compiler": "0.58.1",
     "@typespec/http": "0.58.0",
     "@typespec/rest": "0.58.0",
