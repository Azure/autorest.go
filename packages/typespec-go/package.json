{
  "name": "@azure-tools/typespec-go",
  "version": "0.3.5",
  "description": "TypeSpec emitter for Go SDKs",
  "type": "module",
  "main": "dist/typespec-go/src/index.js",
  "exports": {
    ".": "./dist/typespec-go/src/index.js"
  },
  "tspMain": "dist/typespec-go/src/index.js",
  "directories": {
    "doc": "docs"
  },
  "engines": {
    "node": ">=12.0.0"
  },
  "scripts": {
    "eslint-fix": "eslint  . --fix --ext .ts",
    "eslint": "eslint  . --ext .ts",
    "build": "tsc -p .",
    "watch": "tsc -p . --watch",
    "test": "jest --ci --passWithNoTests",
    "clean": "ver > nul 2>&1 nul && npm run --silent clean-cmd || npm run --silent clean-bash",
    "clean-cmd": "if exist dist rmdir /s /q dist && exit 0 || exit 0 ",
    "clean-bash": "rm nul && rm -rf dist && exit 0 || exit 0"
  },
  "files": [
    "dist/**",
    "!dist/test/**"
  ],
  "repository": {
    "type": "git",
    "url": "git+https://github.com/Azure/autorest.go.git"
  },
  "keywords": [
    "go",
    "golang",
    "typespec"
  ],
  "author": "Microsoft Corporation",
  "license": "MIT",
  "bugs": {
    "url": "https://github.com/Azure/autorest.go/issues"
  },
  "homepage": "https://github.com/Azure/autorest.go#readme",
  "readme": "https://github.com/Azure/autorest.go/blob/main/readme.md",
  "devDependencies": {
<<<<<<< HEAD
    "@typespec/spector": "~0.1.0-alpha.3",
    "@typespec/http-specs": "~0.1.0-alpha.3-dev.6",
    "@azure-tools/azure-http-specs": "~0.1.0-alpha.3-dev.6",
    "@azure-tools/typespec-autorest": ">=0.48.0 <1.0.0",
    "@azure-tools/typespec-azure-core": ">=0.48.0 <1.0.0",
    "@azure-tools/typespec-azure-resource-manager": ">=0.48.0 <1.0.0",
    "@azure-tools/typespec-client-generator-core": ">=0.48.3 <1.0.0",
=======
    "@azure-tools/cadl-ranch": "~0.16.2",
    "@azure-tools/cadl-ranch-expect": "~0.15.7",
    "@azure-tools/cadl-ranch-specs": "0.39.6",
    "@azure-tools/typespec-autorest": ">=0.49.0 <1.0.0",
    "@azure-tools/typespec-azure-core": ">=0.49.0 <1.0.0",
    "@azure-tools/typespec-azure-resource-manager": ">=0.49.0 <1.0.0",
    "@azure-tools/typespec-client-generator-core": ">=0.49.0 <1.0.0",
>>>>>>> e5417e4a
    "@types/js-yaml": "~4.0.6",
    "@types/node": "^18.16.3",
    "@typescript-eslint/eslint-plugin": "~4.1.1",
    "@typescript-eslint/parser": "~4.1.1",
    "@typespec/compiler": ">=0.63.0 <1.0.0",
    "@typespec/http": ">=0.63.0 <1.0.0",
    "@typespec/openapi": ">=0.63.0 <1.0.0",
    "@typespec/rest": ">=0.63.0 <1.0.0",
    "@typespec/versioning": ">=0.63.0 <1.0.0",
    "@typespec/xml": ">=0.63.0 <1.0.0",
    "@types/jest": "~26.0.24",
    "eslint": "~6.6.0",
    "jest": "~27.0.6",
    "ts-jest": "~27.0.4",
    "typescript": "~5.1.3"
  },
  "peerDependencies": {
    "@azure-tools/typespec-client-generator-core": ">=0.49.0 <1.0.0",
    "@typespec/compiler": ">=0.63.0 <1.0.0",
    "@typespec/http": ">=0.63.0 <1.0.0"
  },
  "dependencies": {
    "@azure-tools/codegen": "~2.9.2",
    "@azure-tools/linq": "~3.1.0",
    "js-yaml": "~4.1.0",
    "source-map-support": "0.5.21"
  }
}<|MERGE_RESOLUTION|>--- conflicted
+++ resolved
@@ -45,23 +45,13 @@
   "homepage": "https://github.com/Azure/autorest.go#readme",
   "readme": "https://github.com/Azure/autorest.go/blob/main/readme.md",
   "devDependencies": {
-<<<<<<< HEAD
     "@typespec/spector": "~0.1.0-alpha.3",
     "@typespec/http-specs": "~0.1.0-alpha.3-dev.6",
     "@azure-tools/azure-http-specs": "~0.1.0-alpha.3-dev.6",
-    "@azure-tools/typespec-autorest": ">=0.48.0 <1.0.0",
-    "@azure-tools/typespec-azure-core": ">=0.48.0 <1.0.0",
-    "@azure-tools/typespec-azure-resource-manager": ">=0.48.0 <1.0.0",
-    "@azure-tools/typespec-client-generator-core": ">=0.48.3 <1.0.0",
-=======
-    "@azure-tools/cadl-ranch": "~0.16.2",
-    "@azure-tools/cadl-ranch-expect": "~0.15.7",
-    "@azure-tools/cadl-ranch-specs": "0.39.6",
     "@azure-tools/typespec-autorest": ">=0.49.0 <1.0.0",
     "@azure-tools/typespec-azure-core": ">=0.49.0 <1.0.0",
     "@azure-tools/typespec-azure-resource-manager": ">=0.49.0 <1.0.0",
     "@azure-tools/typespec-client-generator-core": ">=0.49.0 <1.0.0",
->>>>>>> e5417e4a
     "@types/js-yaml": "~4.0.6",
     "@types/node": "^18.16.3",
     "@typescript-eslint/eslint-plugin": "~4.1.1",
