--- conflicted
+++ resolved
@@ -46,19 +46,11 @@
   "homepage": "https://github.com/Azure/autorest.go#readme",
   "readme": "https://github.com/Azure/autorest.go/blob/main/readme.md",
   "devDependencies": {
-<<<<<<< HEAD
     "@azure-tools/cadl-ranch": "~0.14.3",
     "@azure-tools/cadl-ranch-expect": "~0.15.1",
     "@azure-tools/cadl-ranch-specs": "0.36.1",
-    "@azure-tools/typespec-autorest": "0.44.1",
-    "@azure-tools/typespec-azure-resource-manager": "0.44.0",
-=======
-    "@azure-tools/cadl-ranch": "~0.13.4",
-    "@azure-tools/cadl-ranch-expect": "~0.14.1",
-    "@azure-tools/cadl-ranch-specs": "0.34.9",
     "@azure-tools/typespec-autorest": "0.45.0",
     "@azure-tools/typespec-azure-resource-manager": "0.45.0",
->>>>>>> c79df373
     "@types/js-yaml": "~4.0.6",
     "@types/node": "^18.16.3",
     "@typescript-eslint/eslint-plugin": "~4.1.1",
