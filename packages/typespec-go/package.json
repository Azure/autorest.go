{
  "name": "@azure-tools/typespec-go",
  "version": "0.3.1",
  "description": "TypeSpec emitter for Go SDKs",
  "type": "module",
  "main": "dist/typespec-go/src/index.js",
  "exports": {
    ".": "./dist/typespec-go/src/index.js"
  },
  "tspMain": "dist/typespec-go/src/index.js",
  "directories": {
    "doc": "docs"
  },
  "engines": {
    "node": ">=12.0.0"
  },
  "scripts": {
    "eslint-fix": "eslint  . --fix --ext .ts",
    "eslint": "eslint  . --ext .ts",
    "build": "tsc -p .",
    "watch": "tsc -p . --watch",
    "test": "jest --ci --passWithNoTests",
    "clean": "ver > nul 2>&1 nul && npm run --silent clean-cmd || npm run --silent clean-bash",
    "clean-cmd": "if exist dist rmdir /s /q dist && exit 0 || exit 0 ",
    "clean-bash": "rm nul && rm -rf dist && exit 0 || exit 0"
  },
  "files": [
    "dist/**",
    "!dist/test/**"
  ],
  "repository": {
    "type": "git",
    "url": "git+https://github.com/Azure/autorest.go.git"
  },
  "keywords": [
    "cadl",
    "go",
    "golang",
    "typespec"
  ],
  "author": "Microsoft Corporation",
  "license": "MIT",
  "bugs": {
    "url": "https://github.com/Azure/autorest.go/issues"
  },
  "homepage": "https://github.com/Azure/autorest.go#readme",
  "readme": "https://github.com/Azure/autorest.go/blob/main/readme.md",
  "devDependencies": {
<<<<<<< HEAD
    "@azure-tools/cadl-ranch": "~0.14.3",
    "@azure-tools/cadl-ranch-expect": "~0.15.1",
=======
    "@azure-tools/cadl-ranch": "~0.13.4",
    "@azure-tools/cadl-ranch-expect": "~0.14.1",
>>>>>>> e07ee7be
    "@azure-tools/cadl-ranch-specs": "0.36.1",
    "@azure-tools/typespec-autorest": "0.45.0",
    "@azure-tools/typespec-azure-resource-manager": "0.45.0",
    "@types/js-yaml": "~4.0.6",
    "@types/node": "^18.16.3",
    "@typescript-eslint/eslint-plugin": "~4.1.1",
    "@typescript-eslint/parser": "~4.1.1",
    "@typespec/openapi": "~0.59.0",
    "@types/jest": "~26.0.24",
    "eslint": "~6.6.0",
    "jest": "~27.0.6",
    "ts-jest": "~27.0.4",
    "typescript": "~5.1.3"
  },
  "dependencies": {
    "@azure-tools/codegen": "~2.9.2",
    "@azure-tools/linq": "~3.1.0",
    "@azure-tools/typespec-azure-core": ">=0.45.0 <1.0.0",
    "@azure-tools/typespec-client-generator-core": "0.45.4",
    "@typespec/compiler": "0.59.1",
    "@typespec/http": "0.59.1",
    "@typespec/rest": "0.59.1",
    "@typespec/versioning": "0.59.0",
    "js-yaml": "~4.1.0",
    "source-map-support": "0.5.21"
  }
}<|MERGE_RESOLUTION|>--- conflicted
+++ resolved
@@ -46,13 +46,8 @@
   "homepage": "https://github.com/Azure/autorest.go#readme",
   "readme": "https://github.com/Azure/autorest.go/blob/main/readme.md",
   "devDependencies": {
-<<<<<<< HEAD
-    "@azure-tools/cadl-ranch": "~0.14.3",
-    "@azure-tools/cadl-ranch-expect": "~0.15.1",
-=======
     "@azure-tools/cadl-ranch": "~0.13.4",
     "@azure-tools/cadl-ranch-expect": "~0.14.1",
->>>>>>> e07ee7be
     "@azure-tools/cadl-ranch-specs": "0.36.1",
     "@azure-tools/typespec-autorest": "0.45.0",
     "@azure-tools/typespec-azure-resource-manager": "0.45.0",
