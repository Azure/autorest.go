{
  "name": "@azure-tools/typespec-go",
  "version": "0.8.3",
  "description": "TypeSpec emitter for Go SDKs",
  "type": "module",
  "exports": {
    ".": {
      "import": "./dist/typespec-go/src/index.js"
    }
  },
  "directories": {
    "doc": "docs"
  },
  "engines": {
    "node": ">=20.0.0"
  },
  "scripts": {
    "eslint-fix": "eslint  . --fix --ext .ts",
    "eslint": "eslint  . --ext .ts",
    "build": "tsc -p .",
    "watch": "tsc -p . --watch",
    "prepare": "npm run build",
    "test": "vitest run --pass-with-no-tests",
    "clean": "ver > nul 2>&1 nul && npm run --silent clean-cmd || npm run --silent clean-bash",
    "clean-cmd": "if exist dist rmdir /s /q dist && exit 0 || exit 0 ",
    "clean-bash": "rm nul && rm -rf dist && exit 0 || exit 0",
    "tspcompile": "node .scripts/tspcompile.js",
    "spector": "node .scripts/spector.js",
    "regen-docs": "npm run build && tspd doc . --enable-experimental --output-dir ./website/src/content/docs/docs/emitters/clients/typespec-go/reference --skip-js"
  },
  "files": [
    "dist/**",
    "!dist/test/**"
  ],
  "repository": {
    "type": "git",
    "url": "git+https://github.com/Azure/autorest.go.git"
  },
  "keywords": [
    "go",
    "golang",
    "typespec"
  ],
  "author": "Microsoft Corporation",
  "license": "MIT",
  "bugs": {
    "url": "https://github.com/Azure/autorest.go/issues"
  },
  "homepage": "https://github.com/Azure/autorest.go#readme",
  "readme": "https://github.com/Azure/autorest.go/blob/main/readme.md",
  "devDependencies": {
<<<<<<< HEAD
    "@azure-tools/azure-http-specs": "0.1.0-alpha.31",
    "@azure-tools/typespec-autorest": "0.60.0",
    "@azure-tools/typespec-azure-core": "0.60.0",
    "@azure-tools/typespec-azure-resource-manager": "0.60.0",
    "@azure-tools/typespec-client-generator-core": "0.60.2",
=======
    "@azure-tools/azure-http-specs": "0.1.0-alpha.30",
    "@azure-tools/typespec-autorest": "0.61.0",
    "@azure-tools/typespec-azure-core": "0.61.0",
    "@azure-tools/typespec-azure-resource-manager": "0.61.0",
    "@azure-tools/typespec-client-generator-core": "0.61.0",
    "@azure-tools/typespec-azure-rulesets": "0.61.0",
>>>>>>> 44490371
    "@types/node": "catalog:",
    "@typespec/compiler": "1.5.0",
    "@typespec/events": "0.75.0",
    "@typespec/http": "1.5.0",
    "@typespec/http-specs": "0.1.0-alpha.27",
    "@typespec/openapi": "1.5.0",
    "@typespec/rest": "0.75.0",
    "@typespec/spector": "0.1.0-alpha.19",
    "@typespec/sse": "0.75.0",
    "@typespec/streams": "0.75.0",
    "@typespec/tspd": "0.73.0",
    "@typespec/versioning": "0.75.0",
    "@typespec/xml": "0.75.0",
    "@vitest/coverage-v8": "catalog:",
    "@vitest/ui": "catalog:",
    "eslint": "catalog:",
    "typescript": "catalog:",
    "typescript-eslint": "catalog:",
    "vitest": "catalog:"
  },
  "peerDependencies": {
    "@azure-tools/typespec-client-generator-core": "^0.61.0",
    "@typespec/compiler": "^1.5.0",
    "@typespec/http": "^1.5.0"
  },
  "dependencies": {
    "@azure-tools/codegen": "catalog:",
    "@azure-tools/linq": "catalog:",
    "source-map-support": "0.5.21"
  }
}<|MERGE_RESOLUTION|>--- conflicted
+++ resolved
@@ -49,20 +49,12 @@
   "homepage": "https://github.com/Azure/autorest.go#readme",
   "readme": "https://github.com/Azure/autorest.go/blob/main/readme.md",
   "devDependencies": {
-<<<<<<< HEAD
     "@azure-tools/azure-http-specs": "0.1.0-alpha.31",
-    "@azure-tools/typespec-autorest": "0.60.0",
-    "@azure-tools/typespec-azure-core": "0.60.0",
-    "@azure-tools/typespec-azure-resource-manager": "0.60.0",
-    "@azure-tools/typespec-client-generator-core": "0.60.2",
-=======
-    "@azure-tools/azure-http-specs": "0.1.0-alpha.30",
     "@azure-tools/typespec-autorest": "0.61.0",
     "@azure-tools/typespec-azure-core": "0.61.0",
     "@azure-tools/typespec-azure-resource-manager": "0.61.0",
     "@azure-tools/typespec-client-generator-core": "0.61.0",
     "@azure-tools/typespec-azure-rulesets": "0.61.0",
->>>>>>> 44490371
     "@types/node": "catalog:",
     "@typespec/compiler": "1.5.0",
     "@typespec/events": "0.75.0",
