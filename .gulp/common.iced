--- conflicted
+++ resolved
@@ -1,526 +1,501 @@
-through = require 'through2'
-util = require 'util'
-
-
-# place an object into global namespace 
-global['Import'] = (object) -> 
-  for key, value of object
-    global[key] = value 
-
-Import
-  # require into the global namespace (modulename = module)
-  Install: (modulename, module) -> 
-    global[modulename] = require module or modulename 
-
-  # require a gulp-Plugin into the global namespace 
-  Plugin: () ->
-    Install module,"gulp-#{module}" for module in arguments
-
-  # require a module, placing exports into global namespace
-  Include: () -> 
-    Import require module  for module in arguments
-
-  Tasks: () -> 
-    require "#{__dirname}/#{module}" for module in arguments
-
-###############################################
-# force-global a bunch of stuff.
-require 'shelljs/global'
-Install 'marked'
-Install 'vinyl'
-Install 'os'
-Install 'path'
-Install 'fs'
-Install 'gulp'
-Install 'util'
-Install 'moment'
-Install 'chalk'
-Install 'yargs'
-Install 'semver'
-
-Install 'eol', 'gulp-line-ending-corrector'
-Install 'through', 'through2-parallel'
-Install 'run', 'run-sequence'
-
-# do a bit of monkeypatching
-_gulpStart = gulp.Gulp::start
-_runTask = gulp.Gulp::_runTask
-
-gulp.Gulp::start = (taskName) ->
-  @currentStartTaskName = taskName
-  _gulpStart.apply this, arguments
-  return
-
-gulp.Gulp::_runTask = (task) ->
-  @currentRunTaskName = task.name
-  _runTask.apply this, arguments
-  return
-
-#  echo 'this.currentStartTaskName: ' + this.currentStartTaskName
-#  echo 'this.currentRunTaskName: ' + this.currentRunTaskName
-
-# bring some gulp-Plugins along
-# Plugin 'filter',
-#  'zip'
-  #'unzip'
-  #'rename'
-
-# force this into global namespace
-global['argv'] = yargs.argv
-
-fs = require('fs')
-path = require('path')
-
-concurrency = 0 
-queue = []
-global.completed = []
-vfs = require('vinyl-fs');
-
-module.exports =
-  # lets us just handle each item in a stream easily.
-  foreach: (delegate) ->
-    through.obj { concurrency: threshold }, ( each, enc, done ) -> 
-      delegate each, done, this
-
-  count: (result,passthru) => 
-    foreach (each,done) => 
-      result++
-      done null
-
-  hashCode: (s) ->
-    (s.split('').reduce ((a, b) ->
-      a = (a << 5) - a + b.charCodeAt(0)
-      a & a
-    ), 0 ) .toString(16)
-
-  toArray: (result,passthru) => 
-    foreach (each,done) => 
-      result.push(each)
-      if passthru 
-        done null, each
-      else
-        done null
-
-  showFiles: () ->
-    foreach (each,done) ->
-      echo info each.path
-      done null, each
-
-  onlyFiles: () -> 
-    foreach (each,done) ->
-      return done null, each if fs.statSync(each.path).isFile()
-      done null
-
-  source: (globs, options ) -> 
-    options = options or { }
-    options.follow = true
-    vfs.src( globs, options) 
-
-  watchFiles: (src,tasks) ->
-    return gulp.watch( src,tasks) 
-
-  destination: (globs, options ) -> 
-    gulp.dest( globs, options) 
-
-  later: (fn) ->
-    setTimeout fn, 10
-
-  mklink: (link,target) ->
-    # unlink link
-    if ! test "-d", link 
-      fs.symlinkSync target, link, "junction"
-
-  unlink: (link) ->
-    if test "-d", link 
-      fs.unlinkSync link
-
-  erase: (file) -> 
-    if test "-f", file
-      fs.unlinkSync file
-
-  task: (name, description, deps, fn) ->
-    throw "Invalid task name " if typeof name isnt 'string' 
-    throw "Invalid task description #{name} " if typeof description isnt 'string' 
-
-    if typeof deps == 'function'
-      fn = deps
-      deps = []
-
-    # chain the task if it's a repeat
-    if name of gulp.tasks
-      prev = gulp.tasks[name]
-
-      # reset the name of this task to be a 'child'' task
-      name = "#{name}/#{description}"
-      description = ''
-
-      # add this task as a dependency of the original task.
-      prev.dep.unshift name
-    
-    # add the new task.
-    # gulp.task name, deps, fn
-    skip = (name.startsWith "init") or (name.startsWith "npm-install") or (name.startsWith "clean") or (name is "copy-dts-files") or (name.startsWith "nuke") or (name.startsWith "reset") or (name.startsWith "autorest") or description.endsWith("!")
-    
-    description = '' if description = '!'
-    
-    if !skip
-      deps.unshift "init" 
-
-    if fn.length # see if the task function has arguments (betcha never saw that before!)
-      gulp.task name, deps, (done)->
-        if not global.completed[name] 
-          #echo warning "Running task #{name} #{typeof done}"
-          global.completed[name] = true
-          return fn(done)
-        #echo warning "Skipping completed task #{name}"
-        return done()
-    else 
-      gulp.task name, deps, ()->
-        if not global.completed[name] 
-          #echo warning "Running task #{name}"
-          global.completed[name] = true
-          return fn()
-        #echo warning "Skipping completed task #{name}"
-        return null
-    
-    
-    # set the description
-    gulp.tasks[name].description = description
-
-    return
-
-  where: (predicate) -> 
-    foreach (each,done) ->
-      #return done null if each?
-      return done null, each if predicate each 
-      done null
-
-  splitPath: (path) ->
-    s = path.match /^(.+)[\\\/]([^\/]+)$/  or [path, '',path]
-    f = s[2].match(/^(.*)([\\.].*)$/ ) or [s[2],s[2],'']
-    d = (path.match /^(.:)[\\\/]?(.*)$/ ) or ['','',path]
-    return {
-      fullname : path
-      folder : s[1]
-      filename : s[2]
-      basename : f[1]
-      extension : f[2]
-      drive:  d[1] or ''
-      folders: (d[2].split /[\\\/]/ )or path
-    }
-
-  folder: (path) ->
-    return '' if not path 
-    return (splitPath path).folder
-
-  split: (path) ->
-    return '' if not path 
-    return (splitPath path).folders
-
-  filename: (path) ->
-    return '' if not path 
-    p = splitPath path
-    return p.filename
-
-  extension: (path) ->
-    return '' if not path 
-    p = splitPath path
-    return p.extension
-
-  basename: (path) ->
-    return '' if not path 
-    p = splitPath path
-    return p.basename
-
-  exists: (path) ->
-    return test '-f', path 
-
-  fileExists: (path) ->
-    return test '-f', path 
-
-  dirExists: (path) ->
-    return test '-d', path 
-
-  newer: (first,second) ->
-    return true if (!test "-d", second) and (!test "-f", second)
-    return false if (!test "-d",first) and (!test "-f", first)
-    f = fs.statSync(first).mtime
-    s = fs.statSync(second).mtime
-    return f > s 
-
-  flattenEncode: (path) ->
-    path.basename = "#{ path.dirname.replace(/[\/\\]/g, '_') }_#{path.basename}" 
-    path.dirname = ""
-
-  flattenDecode: (path) ->
-    f = path.basename.match(/^(.*)_(.*)$/ )
-    path.basename = "#{f[1].replace(/[_]/g, '/') }/#{f[2]}"
-    path.dirname = ""
-
-  except: (match) -> 
-    # await through.obj  defer file, enc, callback
-    through.obj (file, enc, callback) ->
-
-      # check if the file is an actual file. 
-      # if it's not, just skip this tool.
-      if !file or !file.path
-        return callback null, file
-      
-      # do something with the file
-      if file.path.match( match ) 
-        return callback null
-      
-      return callback null, file
-
-
-  rmfile: (dir, file, callback) ->
-    p = path.join(dir, file)
-    fs.lstat p, (err, stat) ->
-      if err
-        callback.call null, err
-      else if stat.isDirectory()
-        rmdir p, callback
-      else
-        fs.unlink p, callback
-      return
-    return
-
-  rmdir: (dir, callback) ->
-    #echo "RMDIR #{dir}"
-    fs.readdir dir, (err, files) ->
-      if err
-        callback.call null, err
-      else if files.length
-        i = undefined
-        j = undefined
-        i = j = files.length
-        while i--
-          rmfile dir, files[i], (err) ->
-            if err
-              callback.call null, err
-            else if --j == 0
-              fs.rmdir dir, callback
-            return
-      else
-        fs.rmdir dir, callback
-      return
-    return
-
-  guid: ->
-    x = -> Math.floor((1 + Math.random()) * 0x10000).toString(16).substring 1
-    "#{x()}#{x()}-#{x()}-#{x()}-#{x()}-#{x()}#{x()}#{x()}"
-
-  Fail: (text) ->
-    echo ""
-    echo "#{ error 'Task Failed:' }  #{error_message text}"
-    echo ""
-    rm '-rf', workdir
-    process.exit(1)
-
-  execute: (cmdline,options,callback, ondata)->
-    if typeof options == 'function' 
-      ondata = callback
-      callback = options
-      options = { }
-
-    # if we're busy, schedule again...
-    if concurrency >= threshold
-      queue.push(->
-          execute cmdline, options, callback, ondata
-      )
-      return
-  
-    concurrency++
-
-    options.cwd = options.cwd or basefolder 
-    echo  "           #{quiet_info options.cwd} :: #{info cmdline}" if !options.silent 
-    
-    options.silent = !verbose 
-
-    proc = exec cmdline, options, (code,stdout,stderr)-> 
-      concurrency--
-
-      if code and (options.retry or 0) > 0
-        echo warning "retrying #{options.retry} #{options.cwd}/#{cmdline}"
-        options.retry--
-        return execute cmdline,options,callback,ondata
-
-
-      # run the next one in the queue
-      if queue.length
-        fn = (queue.shift())
-        fn() 
-
-      if code and !options.ignoreexitcode
-        echo error "Exec Failed #{quiet_info options.cwd} :: #{info cmdline}"  
-        if( stderr.length )
-          echo error "(stderr)"
-          echo marked  ">> #{error stderr}"
-        if( stdout.length ) 
-          echo warning "(stdout)" 
-          echo warning stdout
-
-        Fail "Execute Task failed, fast exit"
-      callback(code,stdout,stderr)
-
-    proc.stdout.on 'data', ondata if ondata
-    return proc
-
-  autorest: (args,done,ignoreexitcode) ->
-    echo info "Queuing up: AutoRest #{args.join(' ')}"
-    execute "#{basefolder}/node_modules/.bin/autorest #{args.map((a) -> "\"#{a}\"").join(' ')}" , {silent:true, ignoreexitcode: ignoreexitcode || false}, (code,stdout,stderr) ->
-      return done(code,stdout,stderr)
-
-# build task for global build
-module.exports.task 'build', 'builds project', -> 
-  echo "Building project in #{basefolder}"
-
-module.exports.task 'clean', 'cleans the project files', -> 
-
-module.exports.task 'regenerate', 'regenerates expected files for testing', -> 
-
-
-# task for vs code
-module.exports.task 'code', 'launches vs code', -> 
-  exec "code #{basefolder}"
-
-module.exports.task 'release-only', '', (done)-> 
-  Fail( "This command requires --configuration release" ) if configuration isnt "Release"
-  done()
- 
-configString = (s)->
-  "#{s.charAt 0 .toUpperCase()}#{s.slice 1 .toLowerCase() }"
-
-# bring current module into global namespace.
-Import module.exports
-
-###############################################
-# Global values
-process.env.tmp = process.env.tmp or "#{basefolder}/tmp"
-
-package_json = require("#{basefolder}/package.json")
-
-
-Import 
-  stable: argv.stable or false
-  configuration: if argv.configuration then configString( argv.configuration)  else (if argv.release then 'Release' else 'Debug')
-  github_apikey: argv.github_apikey or process.env.GITHUB_APIKEY or null
-  nuget_apikey: argv.nuget_apikey or process.env.NUGET_APIKEY or null
-  npm_apikey:  argv.npm_apikey or process.env.NPM_APIKEY or null
-  today: moment().format('YYYYMMDD')
-  now: moment().format('YYYYMMDD-HHmm')
-  force: argv.force or false
-  threshold: argv.threshold or ((os.cpus().length)-1) or 1
-  verbose: argv.verbose or null
-  workdir: "#{process.env.tmp}/gulp/#{module.exports.guid()}"
-  watch: argv.watch or false
-
-mkdir "-p", workdir if !test "-d", workdir
-
-###############################################
-# UI stuff
-TerminalRenderer = require('marked-terminal')
-marked.setOptions {
-  renderer: new TerminalRenderer({
-    heading: chalk.green.bold,
-    firstHeading: chalk.green.bold,
-    showSectionPrefix: false,
-    strong: chalk.bold.cyan,
-    em: chalk.cyan,
-    blockquote: chalk.magenta,
-    tab: 2
-  })
-}
-
-set '+e'
-
-Import 
-  error: chalk.bold.red
-  error_message: chalk.bold.cyan
-  warning: chalk.bold.yellow
-  info: chalk.bold.green
-  quiet_info: chalk.green
-
-###############################################
-task 'default','', ->
-  cmds = ""
-
-  for name, t of gulp.tasks 
-    cmds += "\n  gulp **#{name}** - #{t.description}" if t.description? and t.description.length
-  switches = ""
-
-  echo marked  """
-
-# Usage
-
-## gulp commands  
-#{cmds}
-
-## available switches  
-  *--force*          specify when you want to force an action (restore, etc)
-  *--configuration*  'debug' or 'release'
-  *--verbose*        enable verbose output
-  *--threshold=nn*   set parallelism threshold (default = 10)
-
-#{switches}
-"""
-
-task 'test', "Run Tests", ->
-  
-task 'fix-line-endings', 'Fixes line endings to file-type appropriate values.', ->
-  source "**/*.iced"
-    .pipe eol {eolc: 'LF', encoding:'utf8'}
-    .pipe destination '.'
-
-<<<<<<< HEAD
-task 'get-tag', '!', (done)->
-  if argv.tag
-    # take the argument if they specified it.
-    global.tag = argv.tag
-    done()
-  else
-    # pick up the tag from the pkg.json version entry
-    global.tag = semver.parse((package_json.version).trim()).prerelease.join(".")
-    if( global.tag )
-      return done()
-
-    # if branch is provided by environment
-    if( env.BUILD_SOURCEBRANCHNAME )
-      global.tag = if ( env.BUILD_SOURCEBRANCHNAME == "master" || env.BUILD_SOURCEBRANCHNAME =="HEAD" ) then "preview" else env.BUILD_SOURCEBRANCHNAME
-      return done();
-
-    # grab the git branch name.
-    execute "git rev-parse --abbrev-ref HEAD" , {silent:true}, (c,o,e)->
-      o = "preview" if( o == undefined || o == null || o == "" || o.trim() == 'master' || o.trim() == 'HEAD')
-      global.tag = o.trim()
-      done();
-
-=======
-task 'get-tag', '!', (done)->
-  if argv.tag 
-    # take the argument if they specified it.
-    global.tag = argv.tag  
-    done()
-  else 
-    # pick up the tag from the pkg.json version entry 
-    global.tag = semver.parse((package_json.version).trim()).prerelease.join(".")
-    if( global.tag ) 
-      return done()
-
-    # grab the git branch name.
-    execute "git rev-parse --abbrev-ref HEAD" , {silent:true}, (c,o,e)->
-      o = "preview" if( o == undefined || o == null || o == "" || o.trim() == 'master')
-      global.tag = o.trim()
-      done();
-
->>>>>>> 3b559e23
-task 'version-number', '!', (done)->
-  if argv.version
-    global.version =  argv.version if argv.version
-    done();
-  else 
-    # git rev-list --parents HEAD --count --full-history
-    execute "git rev-list --parents HEAD --count --full-history" , {silent:true}, (c,o,e)->
-      pv = (package_json.version).trim()
-      global.version = "#{semver.major(pv)}.#{semver.minor(pv)}.#{o.trim()}"
-      done();
+through = require 'through2'
+util = require 'util'
+
+
+# place an object into global namespace 
+global['Import'] = (object) -> 
+  for key, value of object
+    global[key] = value 
+
+Import
+  # require into the global namespace (modulename = module)
+  Install: (modulename, module) -> 
+    global[modulename] = require module or modulename 
+
+  # require a gulp-Plugin into the global namespace 
+  Plugin: () ->
+    Install module,"gulp-#{module}" for module in arguments
+
+  # require a module, placing exports into global namespace
+  Include: () -> 
+    Import require module  for module in arguments
+
+  Tasks: () -> 
+    require "#{__dirname}/#{module}" for module in arguments
+
+###############################################
+# force-global a bunch of stuff.
+require 'shelljs/global'
+Install 'marked'
+Install 'vinyl'
+Install 'os'
+Install 'path'
+Install 'fs'
+Install 'gulp'
+Install 'util'
+Install 'moment'
+Install 'chalk'
+Install 'yargs'
+Install 'semver'
+
+Install 'eol', 'gulp-line-ending-corrector'
+Install 'through', 'through2-parallel'
+Install 'run', 'run-sequence'
+
+# do a bit of monkeypatching
+_gulpStart = gulp.Gulp::start
+_runTask = gulp.Gulp::_runTask
+
+gulp.Gulp::start = (taskName) ->
+  @currentStartTaskName = taskName
+  _gulpStart.apply this, arguments
+  return
+
+gulp.Gulp::_runTask = (task) ->
+  @currentRunTaskName = task.name
+  _runTask.apply this, arguments
+  return
+
+#  echo 'this.currentStartTaskName: ' + this.currentStartTaskName
+#  echo 'this.currentRunTaskName: ' + this.currentRunTaskName
+
+# bring some gulp-Plugins along
+# Plugin 'filter',
+#  'zip'
+  #'unzip'
+  #'rename'
+
+# force this into global namespace
+global['argv'] = yargs.argv
+
+fs = require('fs')
+path = require('path')
+
+concurrency = 0 
+queue = []
+global.completed = []
+vfs = require('vinyl-fs');
+
+module.exports =
+  # lets us just handle each item in a stream easily.
+  foreach: (delegate) ->
+    through.obj { concurrency: threshold }, ( each, enc, done ) -> 
+      delegate each, done, this
+
+  count: (result,passthru) => 
+    foreach (each,done) => 
+      result++
+      done null
+
+  hashCode: (s) ->
+    (s.split('').reduce ((a, b) ->
+      a = (a << 5) - a + b.charCodeAt(0)
+      a & a
+    ), 0 ) .toString(16)
+
+  toArray: (result,passthru) => 
+    foreach (each,done) => 
+      result.push(each)
+      if passthru 
+        done null, each
+      else
+        done null
+
+  showFiles: () ->
+    foreach (each,done) ->
+      echo info each.path
+      done null, each
+
+  onlyFiles: () -> 
+    foreach (each,done) ->
+      return done null, each if fs.statSync(each.path).isFile()
+      done null
+
+  source: (globs, options ) -> 
+    options = options or { }
+    options.follow = true
+    vfs.src( globs, options) 
+
+  watchFiles: (src,tasks) ->
+    return gulp.watch( src,tasks) 
+
+  destination: (globs, options ) -> 
+    gulp.dest( globs, options) 
+
+  later: (fn) ->
+    setTimeout fn, 10
+
+  mklink: (link,target) ->
+    # unlink link
+    if ! test "-d", link 
+      fs.symlinkSync target, link, "junction"
+
+  unlink: (link) ->
+    if test "-d", link 
+      fs.unlinkSync link
+
+  erase: (file) -> 
+    if test "-f", file
+      fs.unlinkSync file
+
+  task: (name, description, deps, fn) ->
+    throw "Invalid task name " if typeof name isnt 'string' 
+    throw "Invalid task description #{name} " if typeof description isnt 'string' 
+
+    if typeof deps == 'function'
+      fn = deps
+      deps = []
+
+    # chain the task if it's a repeat
+    if name of gulp.tasks
+      prev = gulp.tasks[name]
+
+      # reset the name of this task to be a 'child'' task
+      name = "#{name}/#{description}"
+      description = ''
+
+      # add this task as a dependency of the original task.
+      prev.dep.unshift name
+    
+    # add the new task.
+    # gulp.task name, deps, fn
+    skip = (name.startsWith "init") or (name.startsWith "npm-install") or (name.startsWith "clean") or (name is "copy-dts-files") or (name.startsWith "nuke") or (name.startsWith "reset") or (name.startsWith "autorest") or description.endsWith("!")
+    
+    description = '' if description = '!'
+    
+    if !skip
+      deps.unshift "init" 
+
+    if fn.length # see if the task function has arguments (betcha never saw that before!)
+      gulp.task name, deps, (done)->
+        if not global.completed[name] 
+          #echo warning "Running task #{name} #{typeof done}"
+          global.completed[name] = true
+          return fn(done)
+        #echo warning "Skipping completed task #{name}"
+        return done()
+    else 
+      gulp.task name, deps, ()->
+        if not global.completed[name] 
+          #echo warning "Running task #{name}"
+          global.completed[name] = true
+          return fn()
+        #echo warning "Skipping completed task #{name}"
+        return null
+    
+    
+    # set the description
+    gulp.tasks[name].description = description
+
+    return
+
+  where: (predicate) -> 
+    foreach (each,done) ->
+      #return done null if each?
+      return done null, each if predicate each 
+      done null
+
+  splitPath: (path) ->
+    s = path.match /^(.+)[\\\/]([^\/]+)$/  or [path, '',path]
+    f = s[2].match(/^(.*)([\\.].*)$/ ) or [s[2],s[2],'']
+    d = (path.match /^(.:)[\\\/]?(.*)$/ ) or ['','',path]
+    return {
+      fullname : path
+      folder : s[1]
+      filename : s[2]
+      basename : f[1]
+      extension : f[2]
+      drive:  d[1] or ''
+      folders: (d[2].split /[\\\/]/ )or path
+    }
+
+  folder: (path) ->
+    return '' if not path 
+    return (splitPath path).folder
+
+  split: (path) ->
+    return '' if not path 
+    return (splitPath path).folders
+
+  filename: (path) ->
+    return '' if not path 
+    p = splitPath path
+    return p.filename
+
+  extension: (path) ->
+    return '' if not path 
+    p = splitPath path
+    return p.extension
+
+  basename: (path) ->
+    return '' if not path 
+    p = splitPath path
+    return p.basename
+
+  exists: (path) ->
+    return test '-f', path 
+
+  fileExists: (path) ->
+    return test '-f', path 
+
+  dirExists: (path) ->
+    return test '-d', path 
+
+  newer: (first,second) ->
+    return true if (!test "-d", second) and (!test "-f", second)
+    return false if (!test "-d",first) and (!test "-f", first)
+    f = fs.statSync(first).mtime
+    s = fs.statSync(second).mtime
+    return f > s 
+
+  flattenEncode: (path) ->
+    path.basename = "#{ path.dirname.replace(/[\/\\]/g, '_') }_#{path.basename}" 
+    path.dirname = ""
+
+  flattenDecode: (path) ->
+    f = path.basename.match(/^(.*)_(.*)$/ )
+    path.basename = "#{f[1].replace(/[_]/g, '/') }/#{f[2]}"
+    path.dirname = ""
+
+  except: (match) -> 
+    # await through.obj  defer file, enc, callback
+    through.obj (file, enc, callback) ->
+
+      # check if the file is an actual file. 
+      # if it's not, just skip this tool.
+      if !file or !file.path
+        return callback null, file
+      
+      # do something with the file
+      if file.path.match( match ) 
+        return callback null
+      
+      return callback null, file
+
+
+  rmfile: (dir, file, callback) ->
+    p = path.join(dir, file)
+    fs.lstat p, (err, stat) ->
+      if err
+        callback.call null, err
+      else if stat.isDirectory()
+        rmdir p, callback
+      else
+        fs.unlink p, callback
+      return
+    return
+
+  rmdir: (dir, callback) ->
+    #echo "RMDIR #{dir}"
+    fs.readdir dir, (err, files) ->
+      if err
+        callback.call null, err
+      else if files.length
+        i = undefined
+        j = undefined
+        i = j = files.length
+        while i--
+          rmfile dir, files[i], (err) ->
+            if err
+              callback.call null, err
+            else if --j == 0
+              fs.rmdir dir, callback
+            return
+      else
+        fs.rmdir dir, callback
+      return
+    return
+
+  guid: ->
+    x = -> Math.floor((1 + Math.random()) * 0x10000).toString(16).substring 1
+    "#{x()}#{x()}-#{x()}-#{x()}-#{x()}-#{x()}#{x()}#{x()}"
+
+  Fail: (text) ->
+    echo ""
+    echo "#{ error 'Task Failed:' }  #{error_message text}"
+    echo ""
+    rm '-rf', workdir
+    process.exit(1)
+
+  execute: (cmdline,options,callback, ondata)->
+    if typeof options == 'function' 
+      ondata = callback
+      callback = options
+      options = { }
+
+    # if we're busy, schedule again...
+    if concurrency >= threshold
+      queue.push(->
+          execute cmdline, options, callback, ondata
+      )
+      return
+  
+    concurrency++
+
+    options.cwd = options.cwd or basefolder 
+    echo  "           #{quiet_info options.cwd} :: #{info cmdline}" if !options.silent 
+    
+    options.silent = !verbose 
+
+    proc = exec cmdline, options, (code,stdout,stderr)-> 
+      concurrency--
+
+      if code and (options.retry or 0) > 0
+        echo warning "retrying #{options.retry} #{options.cwd}/#{cmdline}"
+        options.retry--
+        return execute cmdline,options,callback,ondata
+
+
+      # run the next one in the queue
+      if queue.length
+        fn = (queue.shift())
+        fn() 
+
+      if code and !options.ignoreexitcode
+        echo error "Exec Failed #{quiet_info options.cwd} :: #{info cmdline}"  
+        if( stderr.length )
+          echo error "(stderr)"
+          echo marked  ">> #{error stderr}"
+        if( stdout.length ) 
+          echo warning "(stdout)" 
+          echo warning stdout
+
+        Fail "Execute Task failed, fast exit"
+      callback(code,stdout,stderr)
+
+    proc.stdout.on 'data', ondata if ondata
+    return proc
+
+  autorest: (args,done,ignoreexitcode) ->
+    echo info "Queuing up: AutoRest #{args.join(' ')}"
+    execute "#{basefolder}/node_modules/.bin/autorest #{args.map((a) -> "\"#{a}\"").join(' ')}" , {silent:true, ignoreexitcode: ignoreexitcode || false}, (code,stdout,stderr) ->
+      return done(code,stdout,stderr)
+
+# build task for global build
+module.exports.task 'build', 'builds project', -> 
+  echo "Building project in #{basefolder}"
+
+module.exports.task 'clean', 'cleans the project files', -> 
+
+module.exports.task 'regenerate', 'regenerates expected files for testing', -> 
+
+
+# task for vs code
+module.exports.task 'code', 'launches vs code', -> 
+  exec "code #{basefolder}"
+
+module.exports.task 'release-only', '', (done)-> 
+  Fail( "This command requires --configuration release" ) if configuration isnt "Release"
+  done()
+ 
+configString = (s)->
+  "#{s.charAt 0 .toUpperCase()}#{s.slice 1 .toLowerCase() }"
+
+# bring current module into global namespace.
+Import module.exports
+
+###############################################
+# Global values
+process.env.tmp = process.env.tmp or "#{basefolder}/tmp"
+
+package_json = require("#{basefolder}/package.json")
+
+
+Import 
+  stable: argv.stable or false
+  configuration: if argv.configuration then configString( argv.configuration)  else (if argv.release then 'Release' else 'Debug')
+  github_apikey: argv.github_apikey or process.env.GITHUB_APIKEY or null
+  nuget_apikey: argv.nuget_apikey or process.env.NUGET_APIKEY or null
+  npm_apikey:  argv.npm_apikey or process.env.NPM_APIKEY or null
+  today: moment().format('YYYYMMDD')
+  now: moment().format('YYYYMMDD-HHmm')
+  force: argv.force or false
+  threshold: argv.threshold or ((os.cpus().length)-1) or 1
+  verbose: argv.verbose or null
+  workdir: "#{process.env.tmp}/gulp/#{module.exports.guid()}"
+  watch: argv.watch or false
+
+mkdir "-p", workdir if !test "-d", workdir
+
+###############################################
+# UI stuff
+TerminalRenderer = require('marked-terminal')
+marked.setOptions {
+  renderer: new TerminalRenderer({
+    heading: chalk.green.bold,
+    firstHeading: chalk.green.bold,
+    showSectionPrefix: false,
+    strong: chalk.bold.cyan,
+    em: chalk.cyan,
+    blockquote: chalk.magenta,
+    tab: 2
+  })
+}
+
+set '+e'
+
+Import 
+  error: chalk.bold.red
+  error_message: chalk.bold.cyan
+  warning: chalk.bold.yellow
+  info: chalk.bold.green
+  quiet_info: chalk.green
+
+###############################################
+task 'default','', ->
+  cmds = ""
+
+  for name, t of gulp.tasks 
+    cmds += "\n  gulp **#{name}** - #{t.description}" if t.description? and t.description.length
+  switches = ""
+
+  echo marked  """
+
+# Usage
+
+## gulp commands  
+#{cmds}
+
+## available switches  
+  *--force*          specify when you want to force an action (restore, etc)
+  *--configuration*  'debug' or 'release'
+  *--verbose*        enable verbose output
+  *--threshold=nn*   set parallelism threshold (default = 10)
+
+#{switches}
+"""
+
+task 'test', "Run Tests", ->
+  
+task 'fix-line-endings', 'Fixes line endings to file-type appropriate values.', ->
+  source "**/*.iced"
+    .pipe eol {eolc: 'LF', encoding:'utf8'}
+    .pipe destination '.'
+
+task 'get-tag', '!', (done)->
+  if argv.tag 
+    # take the argument if they specified it.
+    global.tag = argv.tag  
+    done()
+  else 
+    # pick up the tag from the pkg.json version entry 
+    global.tag = semver.parse((package_json.version).trim()).prerelease.join(".")
+    if( global.tag ) 
+      return done()
+
+    # grab the git branch name.
+    execute "git rev-parse --abbrev-ref HEAD" , {silent:true}, (c,o,e)->
+      o = "preview" if( o == undefined || o == null || o == "" || o.trim() == 'master')
+      global.tag = o.trim()
+      done();
+
+task 'version-number', '!', (done)->
+  if argv.version
+    global.version =  argv.version if argv.version
+    done();
+  else 
+    # git rev-list --parents HEAD --count --full-history
+    execute "git rev-list --parents HEAD --count --full-history" , {silent:true}, (c,o,e)->
+      pv = (package_json.version).trim()
+      global.version = "#{semver.major(pv)}.#{semver.minor(pv)}.#{o.trim()}"
+      done();