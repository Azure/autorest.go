--- conflicted
+++ resolved
@@ -247,13 +247,8 @@
         version: 0.5.21
     devDependencies:
       '@azure-tools/azure-http-specs':
-<<<<<<< HEAD
         specifier: 0.1.0-alpha.31
         version: 0.1.0-alpha.31(f62ea912328429f54bfd1f403089335c)
-=======
-        specifier: 0.1.0-alpha.30
-        version: 0.1.0-alpha.30(d29be29623eb9c3d60543652c6fa0e07)
->>>>>>> 44490371
       '@azure-tools/typespec-autorest':
         specifier: 0.61.0
         version: 0.61.0(3b2acaa094d29f400d1290cb183401d5)
@@ -361,13 +356,8 @@
     resolution: {integrity: sha512-4w2xfBcT0dj/IYp9t/fsBvuzTrV8faQnCs3URqfui9RBnoHVj12p8FdxCRKuRaN5CRPQlZ6XW4eMhp1wu5E8GQ==}
     engines: {node: '>=12.13.0'}
 
-<<<<<<< HEAD
   '@azure-tools/azure-http-specs@0.1.0-alpha.31':
     resolution: {integrity: sha512-e/L5v+kjCUDDChEnaPb3+fdJFx4he3JvNuFsoqDSgWPg80j+W7/QVddSgTB+2onXNAu1r6Vi/KAFDcD1SMMppg==}
-=======
-  '@azure-tools/azure-http-specs@0.1.0-alpha.30':
-    resolution: {integrity: sha512-iFaLEftWOqvsRJ4egE4X6Lq8DsBVgi++UyAS1tRL9riDNe7bJ4Y3C9g4cKq8exddMC4hsV6TVFmKiyhZWCtv2g==}
->>>>>>> 44490371
     engines: {node: '>=20.0.0'}
     peerDependencies:
       '@azure-tools/typespec-azure-core': ^0.61.0
@@ -1720,18 +1710,14 @@
     engines: {node: '>=20.0.0'}
     hasBin: true
 
-<<<<<<< HEAD
   '@typespec/compiler@1.5.0':
     resolution: {integrity: sha512-REJgZOEZ9g9CC72GGT0+nLbjW+5WVlCfm1d6w18N5RsUo7vLXs8IPXwq7xZJzoqU99Q9B4keqzPuTU4OrDUTrA==}
     engines: {node: '>=20.0.0'}
     hasBin: true
 
-  '@typespec/events@0.74.0':
-    resolution: {integrity: sha512-CY6JTtheMKAUlxiPmwx2fLIAWEwezsXmQYUMRhyuW44Q73unQIkexE43LUnNWOJSZckYucqUp+ihXh7jxzWeVQ==}
-=======
   '@typespec/events@0.75.0':
     resolution: {integrity: sha512-V7unXnj+sZoa/1wQG8G6x2TiQqotx18S/qFbDzdfJRPCVpH/Z3xIpppce4jTZALXT97tKZK5GDHijn2zWuWWxg==}
->>>>>>> 44490371
+
     engines: {node: '>=20.0.0'}
     peerDependencies:
       '@typespec/compiler': ^1.5.0
@@ -1756,7 +1742,6 @@
       '@typespec/streams':
         optional: true
 
-<<<<<<< HEAD
   '@typespec/http@1.5.0':
     resolution: {integrity: sha512-52XLXwqSY2SY6nSvfkiTsNiJzlMeIAZ6MFIVJ5YkoibA21TNAP4DtjTZgC2GieZLY2NNN/rqDCqBX+DyWqTrfQ==}
     engines: {node: '>=20.0.0'}
@@ -1767,12 +1752,8 @@
       '@typespec/streams':
         optional: true
 
-  '@typespec/openapi@1.4.0':
-    resolution: {integrity: sha512-ZfrCsmZG/Zt1laLaWC0pKvnZr4jqrm/YS/YuZe/gVrSYKBxGLopXle7H0wrSSMYkIVCNCLiC68/HqRxV6XTfoA==}
-=======
   '@typespec/openapi@1.5.0':
     resolution: {integrity: sha512-27sXkSK2r1sAmVMLv+pwlN/Cm+yg9nEK8iuGyJRuEkBk7hcsJDbTnBlsEvlRTI8DqljtzA7YECDHBLK88zZHeg==}
->>>>>>> 44490371
     engines: {node: '>=20.0.0'}
     peerDependencies:
       '@typespec/compiler': ^1.5.0
@@ -1800,7 +1781,6 @@
     resolution: {integrity: sha512-v9MYuoodgr9MhkaQfB9UpTrtRvUuENpoUngo+zyr/aqBj1Y5aTInTxecYG/lSQ2BVdSJZeLT89V5LRiyPr08bw==}
     engines: {node: '>=16.0.0'}
 
-<<<<<<< HEAD
   '@typespec/spec-coverage-sdk@0.1.0-alpha.11':
     resolution: {integrity: sha512-v9MYuoodgr9MhkaQfB9UpTrtRvUuENpoUngo+zyr/aqBj1Y5aTInTxecYG/lSQ2BVdSJZeLT89V5LRiyPr08bw==}
     engines: {node: '>=16.0.0'}
@@ -1815,17 +1795,8 @@
     engines: {node: '>=16.0.0'}
     hasBin: true
 
-  '@typespec/sse@0.74.0':
-    resolution: {integrity: sha512-+m7/elbGp7q/kqCGaBRj8v8wVMWKVEV8AsZOjf1PY2MkMUrux9ivOijBIktgoLBXDn+ocO2qVfFrHWG2slZSaw==}
-=======
-  '@typespec/spector@0.1.0-alpha.19':
-    resolution: {integrity: sha512-BsT4LLYrcsiWWz5/CZRNFA4WSglGAVYLJFroGIsRzaiTnkyZuS6tUNze391LSm9yNBGZBJqIDdR76DgI+8ybCw==}
-    engines: {node: '>=16.0.0'}
-    hasBin: true
-
   '@typespec/sse@0.75.0':
     resolution: {integrity: sha512-8iODUY3C/0hR9sTzyHeTgYfZkKeqZM+/P0OmN1ZWlLUokXQ67yydGXIqnjl+yaeuntwN8H2DDwLguU15c+j+UQ==}
->>>>>>> 44490371
     engines: {node: '>=20.0.0'}
     peerDependencies:
       '@typespec/compiler': ^1.5.0
@@ -1854,19 +1825,14 @@
     peerDependencies:
       '@typespec/compiler': ^1.5.0
 
-<<<<<<< HEAD
   '@typespec/versioning@0.75.0':
     resolution: {integrity: sha512-wdLcVx5UW4WRks/OXfqLiaDTtWfAWgv/nj69u99gRJU6iY9ExEvK5x9NQszZQKYnu6tM7nkoYMg4zu+7YBUBaw==}
     engines: {node: '>=20.0.0'}
     peerDependencies:
       '@typespec/compiler': ^1.5.0
 
-  '@typespec/xml@0.74.0':
-    resolution: {integrity: sha512-NiXatOfpyPxU94f2tEBAygxJeS7CvIr5lvnfZkC0tUHwkiJeLrI1jt13kDVB5CE6zNK6I3d7c37xsQs9WXGFAQ==}
-=======
   '@typespec/xml@0.75.0':
     resolution: {integrity: sha512-JVafN1nZE3BcQrKbaAFVWw/IleTRdsJpwT3oZ2m7EfWnG30sKtoR9inF9dRoW+XXIjNzCfeYqjkwzEkEnIrCww==}
->>>>>>> 44490371
     engines: {node: '>=20.0.0'}
     peerDependencies:
       '@typespec/compiler': ^1.5.0
@@ -5659,26 +5625,16 @@
       '@azure-tools/tasks': 4.0.246
       proper-lockfile: 2.0.1
 
-<<<<<<< HEAD
   '@azure-tools/azure-http-specs@0.1.0-alpha.31(f62ea912328429f54bfd1f403089335c)':
-=======
-  '@azure-tools/azure-http-specs@0.1.0-alpha.30(d29be29623eb9c3d60543652c6fa0e07)':
->>>>>>> 44490371
     dependencies:
       '@azure-tools/typespec-azure-core': 0.61.0(@typespec/compiler@1.5.0(@types/node@20.17.40))(@typespec/http@1.5.0(@typespec/compiler@1.5.0(@types/node@20.17.40))(@typespec/streams@0.75.0(@typespec/compiler@1.5.0(@types/node@20.17.40))))(@typespec/rest@0.75.0(@typespec/compiler@1.5.0(@types/node@20.17.40))(@typespec/http@1.5.0(@typespec/compiler@1.5.0(@types/node@20.17.40))(@typespec/streams@0.75.0(@typespec/compiler@1.5.0(@types/node@20.17.40)))))
       '@typespec/compiler': 1.5.0(@types/node@20.17.40)
       '@typespec/http': 1.5.0(@typespec/compiler@1.5.0(@types/node@20.17.40))(@typespec/streams@0.75.0(@typespec/compiler@1.5.0(@types/node@20.17.40)))
       '@typespec/rest': 0.75.0(@typespec/compiler@1.5.0(@types/node@20.17.40))(@typespec/http@1.5.0(@typespec/compiler@1.5.0(@types/node@20.17.40))(@typespec/streams@0.75.0(@typespec/compiler@1.5.0(@types/node@20.17.40))))
       '@typespec/spec-api': 0.1.0-alpha.9
-<<<<<<< HEAD
-      '@typespec/spector': 0.1.0-alpha.19(@types/node@20.17.40)(@typespec/streams@0.74.0(@typespec/compiler@1.4.0(@types/node@20.17.40)))
-      '@typespec/versioning': 0.74.0(@typespec/compiler@1.4.0(@types/node@20.17.40))
-      '@typespec/xml': 0.74.0(@typespec/compiler@1.4.0(@types/node@20.17.40))
-=======
       '@typespec/spector': 0.1.0-alpha.19(@types/node@20.17.40)(@typespec/streams@0.75.0(@typespec/compiler@1.5.0(@types/node@20.17.40)))
       '@typespec/versioning': 0.75.0(@typespec/compiler@1.5.0(@types/node@20.17.40))
       '@typespec/xml': 0.75.0(@typespec/compiler@1.5.0(@types/node@20.17.40))
->>>>>>> 44490371
     transitivePeerDependencies:
       - '@types/node'
       - '@typespec/streams'
@@ -7507,7 +7463,6 @@
     transitivePeerDependencies:
       - '@types/node'
 
-<<<<<<< HEAD
   '@typespec/compiler@1.5.0(@types/node@20.17.40)':
     dependencies:
       '@babel/code-frame': 7.27.1
@@ -7530,10 +7485,7 @@
     transitivePeerDependencies:
       - '@types/node'
 
-  '@typespec/events@0.74.0(@typespec/compiler@1.4.0(@types/node@20.17.40))':
-=======
   '@typespec/events@0.75.0(@typespec/compiler@1.5.0(@types/node@20.17.40))':
->>>>>>> 44490371
     dependencies:
       '@typespec/compiler': 1.5.0(@types/node@20.17.40)
 
@@ -7558,17 +7510,14 @@
     optionalDependencies:
       '@typespec/streams': 0.75.0(@typespec/compiler@1.5.0(@types/node@20.17.40))
 
-<<<<<<< HEAD
   '@typespec/http@1.5.0(@typespec/compiler@1.5.0(@types/node@20.17.40))(@typespec/streams@0.74.0(@typespec/compiler@1.4.0(@types/node@20.17.40)))':
     dependencies:
       '@typespec/compiler': 1.5.0(@types/node@20.17.40)
     optionalDependencies:
       '@typespec/streams': 0.74.0(@typespec/compiler@1.4.0(@types/node@20.17.40))
 
-  '@typespec/openapi@1.4.0(@typespec/compiler@1.4.0(@types/node@20.17.40))(@typespec/http@1.4.0(@typespec/compiler@1.4.0(@types/node@20.17.40))(@typespec/streams@0.74.0(@typespec/compiler@1.4.0(@types/node@20.17.40))))':
-=======
   '@typespec/openapi@1.5.0(@typespec/compiler@1.5.0(@types/node@20.17.40))(@typespec/http@1.5.0(@typespec/compiler@1.5.0(@types/node@20.17.40))(@typespec/streams@0.75.0(@typespec/compiler@1.5.0(@types/node@20.17.40))))':
->>>>>>> 44490371
+
     dependencies:
       '@typespec/compiler': 1.5.0(@types/node@20.17.40)
       '@typespec/http': 1.5.0(@typespec/compiler@1.5.0(@types/node@20.17.40))(@typespec/streams@0.75.0(@typespec/compiler@1.5.0(@types/node@20.17.40)))
@@ -7599,7 +7548,6 @@
     transitivePeerDependencies:
       - supports-color
 
-<<<<<<< HEAD
   '@typespec/spec-coverage-sdk@0.1.0-alpha.11':
     dependencies:
       '@azure/identity': 4.12.0
@@ -7608,10 +7556,8 @@
     transitivePeerDependencies:
       - supports-color
 
-  '@typespec/spector@0.1.0-alpha.18(@types/node@20.17.40)(@typespec/streams@0.74.0(@typespec/compiler@1.4.0(@types/node@20.17.40)))':
-=======
   '@typespec/spector@0.1.0-alpha.19(@types/node@20.17.40)(@typespec/streams@0.75.0(@typespec/compiler@1.5.0(@types/node@20.17.40)))':
->>>>>>> 44490371
+
     dependencies:
       '@azure/identity': 4.12.0
       '@types/js-yaml': 4.0.9
@@ -7639,7 +7585,6 @@
       - '@typespec/streams'
       - supports-color
 
-<<<<<<< HEAD
   '@typespec/spector@0.1.0-alpha.19(@types/node@20.17.40)(@typespec/streams@0.74.0(@typespec/compiler@1.4.0(@types/node@20.17.40)))':
     dependencies:
       '@azure/identity': 4.12.0
@@ -7668,10 +7613,8 @@
       - '@typespec/streams'
       - supports-color
 
-  '@typespec/sse@0.74.0(@typespec/compiler@1.4.0(@types/node@20.17.40))(@typespec/events@0.74.0(@typespec/compiler@1.4.0(@types/node@20.17.40)))(@typespec/http@1.4.0(@typespec/compiler@1.4.0(@types/node@20.17.40))(@typespec/streams@0.74.0(@typespec/compiler@1.4.0(@types/node@20.17.40))))(@typespec/streams@0.74.0(@typespec/compiler@1.4.0(@types/node@20.17.40)))':
-=======
   '@typespec/sse@0.75.0(@typespec/compiler@1.5.0(@types/node@20.17.40))(@typespec/events@0.75.0(@typespec/compiler@1.5.0(@types/node@20.17.40)))(@typespec/http@1.5.0(@typespec/compiler@1.5.0(@types/node@20.17.40))(@typespec/streams@0.75.0(@typespec/compiler@1.5.0(@types/node@20.17.40))))(@typespec/streams@0.75.0(@typespec/compiler@1.5.0(@types/node@20.17.40)))':
->>>>>>> 44490371
+
     dependencies:
       '@typespec/compiler': 1.5.0(@types/node@20.17.40)
       '@typespec/events': 0.75.0(@typespec/compiler@1.5.0(@types/node@20.17.40))
@@ -7714,15 +7657,12 @@
     dependencies:
       '@typespec/compiler': 1.5.0(@types/node@20.17.40)
 
-<<<<<<< HEAD
   '@typespec/versioning@0.75.0(@typespec/compiler@1.5.0(@types/node@20.17.40))':
     dependencies:
       '@typespec/compiler': 1.5.0(@types/node@20.17.40)
 
-  '@typespec/xml@0.74.0(@typespec/compiler@1.4.0(@types/node@20.17.40))':
-=======
   '@typespec/xml@0.75.0(@typespec/compiler@1.5.0(@types/node@20.17.40))':
->>>>>>> 44490371
+
     dependencies:
       '@typespec/compiler': 1.5.0(@types/node@20.17.40)
 
