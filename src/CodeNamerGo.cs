--- conflicted
+++ resolved
@@ -1,503 +1,499 @@
-﻿// Copyright (c) Microsoft Corporation. All rights reserved.
-// Licensed under the MIT License. See License.txt in the project root for license information.
-
-using AutoRest.Core;
-using AutoRest.Core.Utilities;
-using AutoRest.Core.Utilities.Collections;
-using AutoRest.Core.Model;
-using AutoRest.Go.Model;
-using System;
-using System.Collections.Generic;
-using System.Linq;
-using System.Net;
-using System.Text;
-
-namespace AutoRest.Go
-{
-    public class CodeNamerGo : CodeNamer
-    {
-        public new static CodeNamerGo Instance => (CodeNamerGo)CodeNamer.Instance;
-
-        public virtual IEnumerable<string> AutorestImports => new string[] { PrimaryTypeGo.GetImportLine(package: "github.com/Azure/go-autorest/autorest") };
-
-        public virtual IEnumerable<string> StandardImports => new string[]
-        {
-            PrimaryTypeGo.GetImportLine(package: "github.com/Azure/go-autorest/autorest/azure"),
-            PrimaryTypeGo.GetImportLine(package: "net/http"),
-            PrimaryTypeGo.GetImportLine(package: "context")
-        };
-
-        public virtual IEnumerable<string> PageableImports => new string[]
-        {
-            PrimaryTypeGo.GetImportLine(package: "net/http"),
-            PrimaryTypeGo.GetImportLine(package: "github.com/Azure/go-autorest/autorest/to")
-        };
-
-        public virtual IEnumerable<string> ValidationImport => new string[] { PrimaryTypeGo.GetImportLine(package: "github.com/Azure/go-autorest/autorest/validation") };
-
-        public string[] UserDefinedNames => new string[] {
-                                                            "UserAgent",
-                                                            "Version",
-                                                            "APIVersion",
-                                                            "DefaultBaseURI",
-                                                            "BaseClient",
-                                                            "NewWithBaseURI",
-                                                            "New",
-                                                            "NewWithoutDefaults",
-                                                        };
-
-        public IReadOnlyDictionary<HttpStatusCode, string> StatusCodeToGoString;
-
-        // CommonInitialisms are those "words" within a name that Golint expects to be uppercase.
-        // See https://github.com/golang/lint/blob/master/lint.go for detail.
-        private HashSet<string> CommonInitialisms => new HashSet<string>(StringComparer.OrdinalIgnoreCase) {
-                                                            "Acl",
-                                                            "Api",
-                                                            "Ascii",
-                                                            "Cpu",
-                                                            "Css",
-                                                            "Dns",
-                                                            "Eof",
-                                                            "Guid",
-                                                            "Html",
-                                                            "Http",
-                                                            "Https",
-                                                            "Id",
-                                                            "Ip",
-                                                            "Json",
-                                                            "Lhs",
-                                                            "Qps",
-                                                            "Ram",
-                                                            "Rhs",
-                                                            "Rpc",
-                                                            "Sla",
-                                                            "Smtp",
-                                                            "Sql",
-                                                            "Ssh",
-                                                            "Tcp",
-                                                            "Tls",
-                                                            "Ttl",
-                                                            "Udp",
-                                                            "Ui",
-                                                            "Uid",
-                                                            "Uuid",
-                                                            "Uri",
-                                                            "Url",
-                                                            "Utf8",
-                                                            "Vm",
-                                                            "Xml",
-                                                            "Xsrf",
-                                                            "Xss",
-                                                        };
-        /// <summary>
-        /// Initializes a new instance of CodeNamerGo.
-        /// </summary>
-        public CodeNamerGo()
-        {
-            // Create a map from HttpStatusCode to the appropriate Go http.StatusXxxxx string.
-            // -- Go does not have constants for the full HttpStatusCode enumeration; this set taken from http://golang.org/pkg/net/http/
-            const HttpStatusCode tooManyRequests = (HttpStatusCode)429;
-            const HttpStatusCode failedDependency = (HttpStatusCode)424;
-            var statusCodeMap = new Dictionary<HttpStatusCode, string>();
-            foreach (var sc in new HttpStatusCode[]{
-                HttpStatusCode.Continue,
-                HttpStatusCode.SwitchingProtocols,
-
-                HttpStatusCode.OK,
-                HttpStatusCode.Created,
-                HttpStatusCode.Accepted,
-                HttpStatusCode.NonAuthoritativeInformation,
-                HttpStatusCode.NoContent,
-                HttpStatusCode.ResetContent,
-                HttpStatusCode.PartialContent,
-
-                HttpStatusCode.MultipleChoices,
-                HttpStatusCode.MovedPermanently,
-                HttpStatusCode.Found,
-                HttpStatusCode.SeeOther,
-                HttpStatusCode.NotModified,
-                HttpStatusCode.UseProxy,
-                HttpStatusCode.TemporaryRedirect,
-
-                HttpStatusCode.BadRequest,
-                HttpStatusCode.Unauthorized,
-                HttpStatusCode.PaymentRequired,
-                HttpStatusCode.Forbidden,
-                HttpStatusCode.NotFound,
-                HttpStatusCode.MethodNotAllowed,
-                HttpStatusCode.NotAcceptable,
-                HttpStatusCode.ProxyAuthenticationRequired,
-                HttpStatusCode.RequestTimeout,
-                HttpStatusCode.Conflict,
-                HttpStatusCode.Gone,
-                HttpStatusCode.LengthRequired,
-                HttpStatusCode.PreconditionFailed,
-                HttpStatusCode.RequestEntityTooLarge,
-                HttpStatusCode.RequestUriTooLong,
-                HttpStatusCode.UnsupportedMediaType,
-                HttpStatusCode.RequestedRangeNotSatisfiable,
-                HttpStatusCode.ExpectationFailed,
-                failedDependency,
-                tooManyRequests,
-
-                HttpStatusCode.InternalServerError,
-                HttpStatusCode.NotImplemented,
-                HttpStatusCode.BadGateway,
-                HttpStatusCode.ServiceUnavailable,
-                HttpStatusCode.GatewayTimeout,
-                HttpStatusCode.HttpVersionNotSupported
-            })
-            {
-                statusCodeMap.Add(sc, string.Format("http.Status{0}", sc));
-            }
-
-            // Go names some constants slightly differently than the HttpStatusCode enumeration -- correct those
-            statusCodeMap[HttpStatusCode.Redirect] = "http.StatusFound";
-            statusCodeMap[HttpStatusCode.NonAuthoritativeInformation] = "http.StatusNonAuthoritativeInfo";
-            statusCodeMap[HttpStatusCode.ProxyAuthenticationRequired] = "http.StatusProxyAuthRequired";
-            statusCodeMap[HttpStatusCode.RequestUriTooLong] = "http.StatusRequestURITooLong";
-            statusCodeMap[failedDependency] = "http.StatusFailedDependency";
-            statusCodeMap[tooManyRequests] = "http.StatusTooManyRequests";
-            statusCodeMap[HttpStatusCode.HttpVersionNotSupported] = "http.StatusHTTPVersionNotSupported";
-
-            // Add the status which are not in the System.Net.HttpStatusCode enumeration
-            statusCodeMap[(HttpStatusCode)207] = "http.StatusMultiStatus";
-
-            StatusCodeToGoString = statusCodeMap;
-
-            ReservedWords.AddRange(
-                new[]
-                {
-                    // Reserved keywords -- list retrieved from http://golang.org/ref/spec#Keywords
-                    "break",        "default",      "func",         "interface",    "select",
-                    "case",         "defer",        "go",           "map",          "struct",
-                    "chan",         "else",         "goto",         "package",      "switch",
-                    "const",        "fallthrough",  "if",           "range",        "type",
-                    "continue",     "for",          "import",       "return",       "var",
-
-                    // Reserved predeclared identifiers -- list retrieved from http://golang.org/ref/spec#Predeclared_identifiers
-                    "bool", "byte",
-                    "complex64", "complex128",
-                    "error",
-                    "float32", "float64",
-                    "int", "int8", "int16", "int32", "int64",
-                    "rune", "string",
-                    "uint", "uint8", "uint16", "uint32", "uint64",
-                    "uintptr",
-
-                    "true", "false", "iota",
-
-                    "nil",
-
-                    "append", "cap", "close", "complex", "copy", "delete", "imag", "len", "make", "new", "panic", "print", "println", "real", "recover",
-
-
-                    // Reserved packages -- list retrieved from http://golang.org/pkg/
-                    // -- Since package names serve as partial identifiers, exclude the standard library
-                    "archive", "tar", "zip",
-                    "bufio",
-                    "builtin",
-                    "bytes",
-                    "compress", "bzip2", "flate", "gzip", "lzw", "zlib",
-                    "container", "heap", "list", "ring",
-                    "crypto", "aes", "cipher", "des", "dsa", "ecdsa", "elliptic", "hmac", "md5", "rand", "rc4", "rsa", "sha1", "sha256", "sha512", "subtle", "tls", "x509", "pkix",
-                    "database", "sql", "driver",
-                    "debug", "dwarf", "elf", "gosym", "macho", "pe", "plan9obj",
-                    "encoding", "ascii85", "asn1", "base32", "base64", "binary", "csv", "gob", "hex", "json", "pem", "xml",
-                    "errors",
-                    "expvar",
-                    "flag",
-                    "fmt",
-                    "go", "ast", "build", "constant", "doc", "format", "importer", "parser", "printer", "scanner", "token", "types",
-                    "hash", "adler32", "crc32", "crc64", "fnv",
-                    "html", "template",
-                    "image", "color", "palette", "draw", "gif", "jpeg", "png",
-                    "index", "suffixarray",
-                    "io", "ioutil",
-                    "log", "syslog",
-                    "math", "big", "cmplx", "rand",
-                    "mime", "multipart", "quotedprintable",
-                    "net", "http", "cgi", "cookiejar", "fcgi", "httptest", "httputil", "pprof", "mail", "rpc", "jsonrpc", "smtp", "textproto", "url",
-                    "os", "exec", "signal", "user",
-                    "path", "filepath",
-                    "reflect",
-                    "regexp", "syntax",
-                    "runtime", "cgo", "debug", "pprof", "race", "trace",
-                    "sort",
-                    "strconv",
-                    "strings",
-                    "sync", "atomic",
-                    "syscall",
-                    "testing", "iotest", "quick",
-                    "text", "scanner", "tabwriter", "template", "parse",
-                    "time",
-                    "unicode", "utf16", "utf8",
-                    "unsafe",
-
-                    // Other reserved names and packages (defined by the base libraries this code uses)
-<<<<<<< HEAD
-                    "autorest", "client", "date", "err", "req", "resp", "result", "sender", "to", "validation", "m", "v"
-=======
-                    "autorest", "client", "date", "err", "req", "resp", "result", "sender", "to", "validation", "m", "v", "k", "objectMap"
->>>>>>> f6d39ce1
-
-                });
-        }
-
-        /// <summary>
-        /// Formats a string to work around golint name stuttering
-        /// Refactor -> CodeModelTransformer
-        /// </summary>
-        /// <param name="name"></param>
-        /// <param name="packageName"></param>
-        /// <param name="nameInUse"></param>
-        /// <param name="attachment"></param>
-        /// <returns>The formatted string</returns>
-        public static string AttachTypeName(string name, string packageName, bool nameInUse, string attachment)
-        {
-            return nameInUse
-                ? name.Equals(packageName, StringComparison.OrdinalIgnoreCase)
-                    ? name
-                    : name + attachment
-                : name;
-        }
-
-        /// <summary>
-        /// Formats a string to pascal case using a specific character as splitter
-        /// Refactor -> Namer ... Even better if this already exists in the core :D
-        /// </summary>
-        /// <param name="name"></param>
-        /// <returns>The formatted string</returns>
-        public override string PascalCase(string name)
-        {
-            if (string.IsNullOrWhiteSpace(name))
-            {
-                return name;
-            }
-
-            return
-                name.Split(new Char[] { '.', '_', '@', '-', ' ', '$' })
-                    .Where(s => !string.IsNullOrEmpty(s))
-                    .Select(s => char.ToUpperInvariant(s[0]) + s.Substring(1, s.Length - 1))
-                    .DefaultIfEmpty("")
-                    .Aggregate(string.Concat);
-        }
-
-        public override string GetEnumMemberName(string name) => EnsureNameCase(base.GetEnumMemberName(name));
-
-        public override string GetFieldName(string name) =>
-            string.IsNullOrWhiteSpace(name) ?
-            name :
-            EnsureNameCase(RemoveInvalidCharacters(PascalCase(GetEscapedReservedName(name, "Field"))));
-
-        public override string GetInterfaceName(string name) =>
-            string.IsNullOrWhiteSpace(name) ?
-            name :
-            EnsureNameCase(RemoveInvalidCharacters(PascalCase(name)));
-
-        /// <summary>
-        /// Formats a string for naming a method using Pascal case by default.
-        /// </summary>
-        /// <param name="name"></param>
-        /// <returns>The formatted string.</returns>
-        public override string GetMethodName(string name)
-        {
-            return string.IsNullOrWhiteSpace(name) ?
-                name :
-                EnsureNameCase(GetEscapedReservedName(RemoveInvalidCharacters(PascalCase(name)), "Method"));
-        }
-
-        public override string GetMethodGroupName(string name)
-        {
-            return string.IsNullOrWhiteSpace(name) ? name : EnsureNameCase(RemoveInvalidCharacters(PascalCase(name)));
-        }
-
-        /// <summary>
-        /// Formats a string for naming method parameters using Camel case by default.
-        /// </summary>
-        /// <param name="name"></param>
-        /// <returns>The formatted string.</returns>
-        public override string GetParameterName(string name)
-        {
-            if (string.IsNullOrWhiteSpace(name))
-            {
-                return name;
-            }
-            if (name.StartsWithAcronym())
-            {
-                return EnsureNameCase(GetEscapedReservedName((RemoveInvalidCharacters(name).ToLower()), "Parameter"));
-            }
-            return EnsureNameCase(GetEscapedReservedName(CamelCase(RemoveInvalidCharacters(name)), "Parameter"));
-        }
-
-        /// <summary>
-        /// Formats a string for naming properties using Pascal case by default.
-        /// </summary>
-        /// <param name="name"></param>
-        /// <returns>The formatted string.</returns>
-        public override string GetPropertyName(string name) =>
-            string.IsNullOrWhiteSpace(name) ?
-            name :
-            EnsureNameCase(GetEscapedReservedName(RemoveInvalidCharacters(PascalCase(name)), "Property"));
-
-        /// <summary>
-        /// Formats a string for naming a Type or Object using Pascal case by default.
-        /// </summary>
-        /// <param name="name"></param>
-        /// <returns>The formatted string.</returns>
-        public override string GetTypeName(string name) =>
-            string.IsNullOrWhiteSpace(name) ?
-            name :
-            EnsureNameCase(GetEscapedReservedName(RemoveInvalidCharacters(PascalCase(name)), "Type"));
-
-        /// <summary>
-        /// Formats a string for naming a local variable using Camel case by default.
-        /// </summary>
-        /// <param name="name"></param>
-        /// <returns>The formatted string.</returns>
-        public override string GetVariableName(string name) =>
-            string.IsNullOrWhiteSpace(name) ?
-            name :
-            EnsureNameCase(GetEscapedReservedName(CamelCase(RemoveInvalidCharacters(name)), "Var"));
-
-        public override string EscapeDefaultValue(string defaultValue, IModelType type)
-        {
-            if (type == null)
-            {
-                throw new ArgumentNullException(nameof(type));
-            }
-            var primaryType = type as PrimaryType;
-
-            if (defaultValue == null)
-            {
-                return null;
-            }
-            if (type is CompositeType)
-            {
-                return type.Name + "{}";
-            }
-            if (primaryType == null)
-            {
-                return defaultValue;
-            }
-
-            switch (primaryType.KnownPrimaryType)
-            {
-                case KnownPrimaryType.String:
-                case KnownPrimaryType.Uuid:
-                case KnownPrimaryType.TimeSpan:
-                    return CodeNamerGo.Instance.QuoteValue(defaultValue);
-                case KnownPrimaryType.Boolean:
-                    return defaultValue.ToLowerInvariant();
-                case KnownPrimaryType.ByteArray:
-                    return "[]byte(\"" + defaultValue + "\")";
-                default:
-                    //TODO: handle imports for package types.
-                    break;
-            }
-            return defaultValue;
-        }
-
-        /// <summary>
-        /// Returns the future type name for the specified method, which is the type to
-        /// be returned from the method (this is applicable to long-running operations).
-        /// </summary>
-        /// <param name="method">The long-running operation.</param>
-        /// <returns>The name of the type to be returned from the specified method.</returns>
-        internal string GetFutureTypeName(MethodGo method)
-        {
-            // operation group + method name is guaranteed to be unique
-            return GetFutureTypeName($"{method.Group}{method.Name}");
-        }
-
-        /// <summary>
-        /// Returns a future type name constructed from the specified prefix string.
-        /// </summary>
-        /// <param name="prefix">The prefix string.</param>
-        /// <returns>The future type name.</returns>
-        internal string GetFutureTypeName(string prefix)
-        {
-            return $"{prefix}Future";
-        }
-
-        /// <summary>
-        /// Returns the page type name for the specified method, which is the type to
-        /// be returned from the method (this is applicable to paged operations).
-        /// </summary>
-        /// <param name="method">The paged operation.</param>
-        /// <returns>The name of the type to be returned from the specified method.</returns>
-        internal string GetPageTypeName(MethodGo method)
-        {
-            return $"{method.MethodReturnType}Page";
-        }
-
-        /// <summary>
-        /// Returns the iterator type name for the specified paged type, which is the type to
-        /// be returned from the "list all" method (this is applicable to paged operations).
-        /// </summary>
-        /// <param name="pageType">The page type.</param>
-        /// <returns>The name of the type to be returned from the "list all" method.</returns>
-        internal string GetIteratorTypeName(PageTypeGo pageType)
-        {
-            return $"{pageType.ContentType.Name}Iterator";
-        }
-
-        /// <summary>
-        /// Converts names the conflict with Go reserved terms by appending the passed appendValue.
-        /// </summary>
-        /// <param name="name">Name.</param>
-        /// <param name="appendValue">String to append.</param>
-        /// <returns>The transformed reserved name</returns>
-        protected override string GetEscapedReservedName(string name, string appendValue)
-        {
-            if (name == null)
-            {
-                throw new ArgumentNullException(nameof(name));
-            }
-
-            if (appendValue == null)
-            {
-                throw new ArgumentNullException(nameof(appendValue));
-            }
-
-            // Use case-sensitive comparisons to reduce generated names
-            if (ReservedWords.Contains(name, StringComparer.Ordinal))
-            {
-                name += appendValue;
-            }
-
-            return name;
-        }
-
-        // EnsureNameCase ensures that all "words" in the passed name adhere to Golint casing expectations.
-        // A "word" is a sequence of characters separated by a change in case or underscores. Since this
-        // method alters name casing, it should be used after any other method that expects normal
-        // camelCase or PascalCase.
-        private string EnsureNameCase(string name)
-        {
-            var builder = new StringBuilder();
-            var words = name.ToWords();
-            for (int i = 0; i < words.Length; i++)
-            {
-                string word = words[i];
-                if (CommonInitialisms.Contains(word))
-                {
-                    word = word.ToUpper();
-                }
-                else if (i < words.Length - 1)
-                {
-                    // This ensures that names like `ClusterUsersGroupDNs`
-                    // get propery cased to `ClusterUsersGroupDNS`
-                    var concat = words[i] + words[i + 1];
-                    if (CommonInitialisms.Contains(concat.ToLower()))
-                    {
-                        word = concat.ToUpper();
-                        i++;
-                    }
-                }
-                builder.Append(word);
-            }
-            return builder.ToString();
-        }
-    }
-}
+﻿// Copyright (c) Microsoft Corporation. All rights reserved.
+// Licensed under the MIT License. See License.txt in the project root for license information.
+
+using AutoRest.Core;
+using AutoRest.Core.Utilities;
+using AutoRest.Core.Utilities.Collections;
+using AutoRest.Core.Model;
+using AutoRest.Go.Model;
+using System;
+using System.Collections.Generic;
+using System.Linq;
+using System.Net;
+using System.Text;
+
+namespace AutoRest.Go
+{
+    public class CodeNamerGo : CodeNamer
+    {
+        public new static CodeNamerGo Instance => (CodeNamerGo)CodeNamer.Instance;
+
+        public virtual IEnumerable<string> AutorestImports => new string[] { PrimaryTypeGo.GetImportLine(package: "github.com/Azure/go-autorest/autorest") };
+
+        public virtual IEnumerable<string> StandardImports => new string[]
+        {
+            PrimaryTypeGo.GetImportLine(package: "github.com/Azure/go-autorest/autorest/azure"),
+            PrimaryTypeGo.GetImportLine(package: "net/http"),
+            PrimaryTypeGo.GetImportLine(package: "context")
+        };
+
+        public virtual IEnumerable<string> PageableImports => new string[]
+        {
+            PrimaryTypeGo.GetImportLine(package: "net/http"),
+            PrimaryTypeGo.GetImportLine(package: "github.com/Azure/go-autorest/autorest/to")
+        };
+
+        public virtual IEnumerable<string> ValidationImport => new string[] { PrimaryTypeGo.GetImportLine(package: "github.com/Azure/go-autorest/autorest/validation") };
+
+        public string[] UserDefinedNames => new string[] {
+                                                            "UserAgent",
+                                                            "Version",
+                                                            "APIVersion",
+                                                            "DefaultBaseURI",
+                                                            "BaseClient",
+                                                            "NewWithBaseURI",
+                                                            "New",
+                                                            "NewWithoutDefaults",
+                                                        };
+
+        public IReadOnlyDictionary<HttpStatusCode, string> StatusCodeToGoString;
+
+        // CommonInitialisms are those "words" within a name that Golint expects to be uppercase.
+        // See https://github.com/golang/lint/blob/master/lint.go for detail.
+        private HashSet<string> CommonInitialisms => new HashSet<string>(StringComparer.OrdinalIgnoreCase) {
+                                                            "Acl",
+                                                            "Api",
+                                                            "Ascii",
+                                                            "Cpu",
+                                                            "Css",
+                                                            "Dns",
+                                                            "Eof",
+                                                            "Guid",
+                                                            "Html",
+                                                            "Http",
+                                                            "Https",
+                                                            "Id",
+                                                            "Ip",
+                                                            "Json",
+                                                            "Lhs",
+                                                            "Qps",
+                                                            "Ram",
+                                                            "Rhs",
+                                                            "Rpc",
+                                                            "Sla",
+                                                            "Smtp",
+                                                            "Sql",
+                                                            "Ssh",
+                                                            "Tcp",
+                                                            "Tls",
+                                                            "Ttl",
+                                                            "Udp",
+                                                            "Ui",
+                                                            "Uid",
+                                                            "Uuid",
+                                                            "Uri",
+                                                            "Url",
+                                                            "Utf8",
+                                                            "Vm",
+                                                            "Xml",
+                                                            "Xsrf",
+                                                            "Xss",
+                                                        };
+        /// <summary>
+        /// Initializes a new instance of CodeNamerGo.
+        /// </summary>
+        public CodeNamerGo()
+        {
+            // Create a map from HttpStatusCode to the appropriate Go http.StatusXxxxx string.
+            // -- Go does not have constants for the full HttpStatusCode enumeration; this set taken from http://golang.org/pkg/net/http/
+            const HttpStatusCode tooManyRequests = (HttpStatusCode)429;
+            const HttpStatusCode failedDependency = (HttpStatusCode)424;
+            var statusCodeMap = new Dictionary<HttpStatusCode, string>();
+            foreach (var sc in new HttpStatusCode[]{
+                HttpStatusCode.Continue,
+                HttpStatusCode.SwitchingProtocols,
+
+                HttpStatusCode.OK,
+                HttpStatusCode.Created,
+                HttpStatusCode.Accepted,
+                HttpStatusCode.NonAuthoritativeInformation,
+                HttpStatusCode.NoContent,
+                HttpStatusCode.ResetContent,
+                HttpStatusCode.PartialContent,
+
+                HttpStatusCode.MultipleChoices,
+                HttpStatusCode.MovedPermanently,
+                HttpStatusCode.Found,
+                HttpStatusCode.SeeOther,
+                HttpStatusCode.NotModified,
+                HttpStatusCode.UseProxy,
+                HttpStatusCode.TemporaryRedirect,
+
+                HttpStatusCode.BadRequest,
+                HttpStatusCode.Unauthorized,
+                HttpStatusCode.PaymentRequired,
+                HttpStatusCode.Forbidden,
+                HttpStatusCode.NotFound,
+                HttpStatusCode.MethodNotAllowed,
+                HttpStatusCode.NotAcceptable,
+                HttpStatusCode.ProxyAuthenticationRequired,
+                HttpStatusCode.RequestTimeout,
+                HttpStatusCode.Conflict,
+                HttpStatusCode.Gone,
+                HttpStatusCode.LengthRequired,
+                HttpStatusCode.PreconditionFailed,
+                HttpStatusCode.RequestEntityTooLarge,
+                HttpStatusCode.RequestUriTooLong,
+                HttpStatusCode.UnsupportedMediaType,
+                HttpStatusCode.RequestedRangeNotSatisfiable,
+                HttpStatusCode.ExpectationFailed,
+                failedDependency,
+                tooManyRequests,
+
+                HttpStatusCode.InternalServerError,
+                HttpStatusCode.NotImplemented,
+                HttpStatusCode.BadGateway,
+                HttpStatusCode.ServiceUnavailable,
+                HttpStatusCode.GatewayTimeout,
+                HttpStatusCode.HttpVersionNotSupported
+            })
+            {
+                statusCodeMap.Add(sc, string.Format("http.Status{0}", sc));
+            }
+
+            // Go names some constants slightly differently than the HttpStatusCode enumeration -- correct those
+            statusCodeMap[HttpStatusCode.Redirect] = "http.StatusFound";
+            statusCodeMap[HttpStatusCode.NonAuthoritativeInformation] = "http.StatusNonAuthoritativeInfo";
+            statusCodeMap[HttpStatusCode.ProxyAuthenticationRequired] = "http.StatusProxyAuthRequired";
+            statusCodeMap[HttpStatusCode.RequestUriTooLong] = "http.StatusRequestURITooLong";
+            statusCodeMap[failedDependency] = "http.StatusFailedDependency";
+            statusCodeMap[tooManyRequests] = "http.StatusTooManyRequests";
+            statusCodeMap[HttpStatusCode.HttpVersionNotSupported] = "http.StatusHTTPVersionNotSupported";
+
+            // Add the status which are not in the System.Net.HttpStatusCode enumeration
+            statusCodeMap[(HttpStatusCode)207] = "http.StatusMultiStatus";
+
+            StatusCodeToGoString = statusCodeMap;
+
+            ReservedWords.AddRange(
+                new[]
+                {
+                    // Reserved keywords -- list retrieved from http://golang.org/ref/spec#Keywords
+                    "break",        "default",      "func",         "interface",    "select",
+                    "case",         "defer",        "go",           "map",          "struct",
+                    "chan",         "else",         "goto",         "package",      "switch",
+                    "const",        "fallthrough",  "if",           "range",        "type",
+                    "continue",     "for",          "import",       "return",       "var",
+
+                    // Reserved predeclared identifiers -- list retrieved from http://golang.org/ref/spec#Predeclared_identifiers
+                    "bool", "byte",
+                    "complex64", "complex128",
+                    "error",
+                    "float32", "float64",
+                    "int", "int8", "int16", "int32", "int64",
+                    "rune", "string",
+                    "uint", "uint8", "uint16", "uint32", "uint64",
+                    "uintptr",
+
+                    "true", "false", "iota",
+
+                    "nil",
+
+                    "append", "cap", "close", "complex", "copy", "delete", "imag", "len", "make", "new", "panic", "print", "println", "real", "recover",
+
+
+                    // Reserved packages -- list retrieved from http://golang.org/pkg/
+                    // -- Since package names serve as partial identifiers, exclude the standard library
+                    "archive", "tar", "zip",
+                    "bufio",
+                    "builtin",
+                    "bytes",
+                    "compress", "bzip2", "flate", "gzip", "lzw", "zlib",
+                    "container", "heap", "list", "ring",
+                    "crypto", "aes", "cipher", "des", "dsa", "ecdsa", "elliptic", "hmac", "md5", "rand", "rc4", "rsa", "sha1", "sha256", "sha512", "subtle", "tls", "x509", "pkix",
+                    "database", "sql", "driver",
+                    "debug", "dwarf", "elf", "gosym", "macho", "pe", "plan9obj",
+                    "encoding", "ascii85", "asn1", "base32", "base64", "binary", "csv", "gob", "hex", "json", "pem", "xml",
+                    "errors",
+                    "expvar",
+                    "flag",
+                    "fmt",
+                    "go", "ast", "build", "constant", "doc", "format", "importer", "parser", "printer", "scanner", "token", "types",
+                    "hash", "adler32", "crc32", "crc64", "fnv",
+                    "html", "template",
+                    "image", "color", "palette", "draw", "gif", "jpeg", "png",
+                    "index", "suffixarray",
+                    "io", "ioutil",
+                    "log", "syslog",
+                    "math", "big", "cmplx", "rand",
+                    "mime", "multipart", "quotedprintable",
+                    "net", "http", "cgi", "cookiejar", "fcgi", "httptest", "httputil", "pprof", "mail", "rpc", "jsonrpc", "smtp", "textproto", "url",
+                    "os", "exec", "signal", "user",
+                    "path", "filepath",
+                    "reflect",
+                    "regexp", "syntax",
+                    "runtime", "cgo", "debug", "pprof", "race", "trace",
+                    "sort",
+                    "strconv",
+                    "strings",
+                    "sync", "atomic",
+                    "syscall",
+                    "testing", "iotest", "quick",
+                    "text", "scanner", "tabwriter", "template", "parse",
+                    "time",
+                    "unicode", "utf16", "utf8",
+                    "unsafe",
+
+                    // Other reserved names and packages (defined by the base libraries this code uses)
+                    "autorest", "client", "date", "err", "req", "resp", "result", "sender", "to", "validation", "m", "v", "k", "objectMap"
+
+                });
+        }
+
+        /// <summary>
+        /// Formats a string to work around golint name stuttering
+        /// Refactor -> CodeModelTransformer
+        /// </summary>
+        /// <param name="name"></param>
+        /// <param name="packageName"></param>
+        /// <param name="nameInUse"></param>
+        /// <param name="attachment"></param>
+        /// <returns>The formatted string</returns>
+        public static string AttachTypeName(string name, string packageName, bool nameInUse, string attachment)
+        {
+            return nameInUse
+                ? name.Equals(packageName, StringComparison.OrdinalIgnoreCase)
+                    ? name
+                    : name + attachment
+                : name;
+        }
+
+        /// <summary>
+        /// Formats a string to pascal case using a specific character as splitter
+        /// Refactor -> Namer ... Even better if this already exists in the core :D
+        /// </summary>
+        /// <param name="name"></param>
+        /// <returns>The formatted string</returns>
+        public override string PascalCase(string name)
+        {
+            if (string.IsNullOrWhiteSpace(name))
+            {
+                return name;
+            }
+
+            return
+                name.Split(new Char[] { '.', '_', '@', '-', ' ', '$' })
+                    .Where(s => !string.IsNullOrEmpty(s))
+                    .Select(s => char.ToUpperInvariant(s[0]) + s.Substring(1, s.Length - 1))
+                    .DefaultIfEmpty("")
+                    .Aggregate(string.Concat);
+        }
+
+        public override string GetEnumMemberName(string name) => EnsureNameCase(base.GetEnumMemberName(name));
+
+        public override string GetFieldName(string name) =>
+            string.IsNullOrWhiteSpace(name) ?
+            name :
+            EnsureNameCase(RemoveInvalidCharacters(PascalCase(GetEscapedReservedName(name, "Field"))));
+
+        public override string GetInterfaceName(string name) =>
+            string.IsNullOrWhiteSpace(name) ?
+            name :
+            EnsureNameCase(RemoveInvalidCharacters(PascalCase(name)));
+
+        /// <summary>
+        /// Formats a string for naming a method using Pascal case by default.
+        /// </summary>
+        /// <param name="name"></param>
+        /// <returns>The formatted string.</returns>
+        public override string GetMethodName(string name)
+        {
+            return string.IsNullOrWhiteSpace(name) ?
+                name :
+                EnsureNameCase(GetEscapedReservedName(RemoveInvalidCharacters(PascalCase(name)), "Method"));
+        }
+
+        public override string GetMethodGroupName(string name)
+        {
+            return string.IsNullOrWhiteSpace(name) ? name : EnsureNameCase(RemoveInvalidCharacters(PascalCase(name)));
+        }
+
+        /// <summary>
+        /// Formats a string for naming method parameters using Camel case by default.
+        /// </summary>
+        /// <param name="name"></param>
+        /// <returns>The formatted string.</returns>
+        public override string GetParameterName(string name)
+        {
+            if (string.IsNullOrWhiteSpace(name))
+            {
+                return name;
+            }
+            if (name.StartsWithAcronym())
+            {
+                return EnsureNameCase(GetEscapedReservedName((RemoveInvalidCharacters(name).ToLower()), "Parameter"));
+            }
+            return EnsureNameCase(GetEscapedReservedName(CamelCase(RemoveInvalidCharacters(name)), "Parameter"));
+        }
+
+        /// <summary>
+        /// Formats a string for naming properties using Pascal case by default.
+        /// </summary>
+        /// <param name="name"></param>
+        /// <returns>The formatted string.</returns>
+        public override string GetPropertyName(string name) =>
+            string.IsNullOrWhiteSpace(name) ?
+            name :
+            EnsureNameCase(GetEscapedReservedName(RemoveInvalidCharacters(PascalCase(name)), "Property"));
+
+        /// <summary>
+        /// Formats a string for naming a Type or Object using Pascal case by default.
+        /// </summary>
+        /// <param name="name"></param>
+        /// <returns>The formatted string.</returns>
+        public override string GetTypeName(string name) =>
+            string.IsNullOrWhiteSpace(name) ?
+            name :
+            EnsureNameCase(GetEscapedReservedName(RemoveInvalidCharacters(PascalCase(name)), "Type"));
+
+        /// <summary>
+        /// Formats a string for naming a local variable using Camel case by default.
+        /// </summary>
+        /// <param name="name"></param>
+        /// <returns>The formatted string.</returns>
+        public override string GetVariableName(string name) =>
+            string.IsNullOrWhiteSpace(name) ?
+            name :
+            EnsureNameCase(GetEscapedReservedName(CamelCase(RemoveInvalidCharacters(name)), "Var"));
+
+        public override string EscapeDefaultValue(string defaultValue, IModelType type)
+        {
+            if (type == null)
+            {
+                throw new ArgumentNullException(nameof(type));
+            }
+            var primaryType = type as PrimaryType;
+
+            if (defaultValue == null)
+            {
+                return null;
+            }
+            if (type is CompositeType)
+            {
+                return type.Name + "{}";
+            }
+            if (primaryType == null)
+            {
+                return defaultValue;
+            }
+
+            switch (primaryType.KnownPrimaryType)
+            {
+                case KnownPrimaryType.String:
+                case KnownPrimaryType.Uuid:
+                case KnownPrimaryType.TimeSpan:
+                    return CodeNamerGo.Instance.QuoteValue(defaultValue);
+                case KnownPrimaryType.Boolean:
+                    return defaultValue.ToLowerInvariant();
+                case KnownPrimaryType.ByteArray:
+                    return "[]byte(\"" + defaultValue + "\")";
+                default:
+                    //TODO: handle imports for package types.
+                    break;
+            }
+            return defaultValue;
+        }
+
+        /// <summary>
+        /// Returns the future type name for the specified method, which is the type to
+        /// be returned from the method (this is applicable to long-running operations).
+        /// </summary>
+        /// <param name="method">The long-running operation.</param>
+        /// <returns>The name of the type to be returned from the specified method.</returns>
+        internal string GetFutureTypeName(MethodGo method)
+        {
+            // operation group + method name is guaranteed to be unique
+            return GetFutureTypeName($"{method.Group}{method.Name}");
+        }
+
+        /// <summary>
+        /// Returns a future type name constructed from the specified prefix string.
+        /// </summary>
+        /// <param name="prefix">The prefix string.</param>
+        /// <returns>The future type name.</returns>
+        internal string GetFutureTypeName(string prefix)
+        {
+            return $"{prefix}Future";
+        }
+
+        /// <summary>
+        /// Returns the page type name for the specified method, which is the type to
+        /// be returned from the method (this is applicable to paged operations).
+        /// </summary>
+        /// <param name="method">The paged operation.</param>
+        /// <returns>The name of the type to be returned from the specified method.</returns>
+        internal string GetPageTypeName(MethodGo method)
+        {
+            return $"{method.MethodReturnType}Page";
+        }
+
+        /// <summary>
+        /// Returns the iterator type name for the specified paged type, which is the type to
+        /// be returned from the "list all" method (this is applicable to paged operations).
+        /// </summary>
+        /// <param name="pageType">The page type.</param>
+        /// <returns>The name of the type to be returned from the "list all" method.</returns>
+        internal string GetIteratorTypeName(PageTypeGo pageType)
+        {
+            return $"{pageType.ContentType.Name}Iterator";
+        }
+
+        /// <summary>
+        /// Converts names the conflict with Go reserved terms by appending the passed appendValue.
+        /// </summary>
+        /// <param name="name">Name.</param>
+        /// <param name="appendValue">String to append.</param>
+        /// <returns>The transformed reserved name</returns>
+        protected override string GetEscapedReservedName(string name, string appendValue)
+        {
+            if (name == null)
+            {
+                throw new ArgumentNullException(nameof(name));
+            }
+
+            if (appendValue == null)
+            {
+                throw new ArgumentNullException(nameof(appendValue));
+            }
+
+            // Use case-sensitive comparisons to reduce generated names
+            if (ReservedWords.Contains(name, StringComparer.Ordinal))
+            {
+                name += appendValue;
+            }
+
+            return name;
+        }
+
+        // EnsureNameCase ensures that all "words" in the passed name adhere to Golint casing expectations.
+        // A "word" is a sequence of characters separated by a change in case or underscores. Since this
+        // method alters name casing, it should be used after any other method that expects normal
+        // camelCase or PascalCase.
+        private string EnsureNameCase(string name)
+        {
+            var builder = new StringBuilder();
+            var words = name.ToWords();
+            for (int i = 0; i < words.Length; i++)
+            {
+                string word = words[i];
+                if (CommonInitialisms.Contains(word))
+                {
+                    word = word.ToUpper();
+                }
+                else if (i < words.Length - 1)
+                {
+                    // This ensures that names like `ClusterUsersGroupDNs`
+                    // get propery cased to `ClusterUsersGroupDNS`
+                    var concat = words[i] + words[i + 1];
+                    if (CommonInitialisms.Contains(concat.ToLower()))
+                    {
+                        word = concat.ToUpper();
+                        i++;
+                    }
+                }
+                builder.Append(word);
+            }
+            return builder.ToString();
+        }
+    }
+}