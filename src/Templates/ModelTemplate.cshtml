﻿@using System.Linq
@using AutoRest.Go
@using AutoRest.Core.Model
@using AutoRest.Go.Model
@using AutoRest.Go.Templates
@using AutoRest.Core.Utilities

@inherits AutoRest.Core.Template<AutoRest.Go.Model.CompositeTypeGo>

<<<<<<< HEAD
=======
@{
    var depMessage = "This type has been deprecated.";
    if (!string.IsNullOrWhiteSpace(Model.DeprecationMessage))
    {
        depMessage = Model.DeprecationMessage;
    }
}

>>>>>>> f6d39ce1
@if (Model.HasInterface())
{
    @WrapComment("// ", $"{Model.GetInterfaceName()} {Model.Documentation.ToSentence()}")
    @if (Model.Deprecated)
    {
    @://
    @:@WrapComment("// Deprecated: ", depMessage)
    }
    <text>
    type @(Model.GetInterfaceName()) interface {
    @foreach (var dt in Model.DerivedTypes)
    {
        @:As@(dt.Name) () (*@(dt.Name), bool)
        if (dt.HasInterface())
        {
            @:As@(dt.GetInterfaceName()) () (@(dt.GetInterfaceName()), bool)
        }
    }
    As@(Model.Name) () (*@(Model.Name), bool)
    }

    @EmptyLine
    @WrapComment("// ", $"{Model.Name} {Model.Documentation.ToSentence()}")
    @if (Model.Deprecated)
    {
    @://
    @:@WrapComment("// Deprecated: ", depMessage)
    }
    type @(Model.Name) struct {
    @(Model.AddHTTPResponse())
    @(Model.Fields())
    }

    @EmptyLine
    func unmarshal@(Model.GetInterfaceName())(body []byte) (@(Model.GetInterfaceName()), error){
    var m map[string]interface{}
    err := json.Unmarshal(body, &m)
    if err != nil {
    return nil, err
    }
    @EmptyLine
    switch m["@(Model.RootType.PolymorphicDiscriminator)"] {
    @foreach (var dt in Model.DerivedTypes)
    {
        <text>
        case string(@(CodeNamerGo.Instance.GetEnumMemberName((dt as CompositeTypeGo).DiscriminatorEnumValue))):
        var @(dt.Name.FixedValue.ToShortName()) @(dt.Name)
        err := json.Unmarshal(body, &@(dt.Name.FixedValue.ToShortName()))
        return @(dt.Name.FixedValue.ToShortName()), err
        </text>
    }
    default:
    var @(Model.Name.FixedValue.ToShortName()) @(Model.Name)
    err := json.Unmarshal(body, &@(Model.Name.FixedValue.ToShortName()))
    return @(Model.Name.FixedValue.ToShortName()), err
    }
    }

    func unmarshal@(Model.GetInterfaceName())Array(body []byte) ([]@(Model.GetInterfaceName()), error){
    var rawMessages []*json.RawMessage
    err := json.Unmarshal(body, &rawMessages)
    if err != nil {
    return nil, err
    }
    @EmptyLine
    @(Model.Name.FixedValue.ToShortName())Array := make([]@(Model.GetInterfaceName()), len(rawMessages))
    @EmptyLine
    for index, rawMessage := range rawMessages {
    @(Model.Name.FixedValue.ToShortName()), err := unmarshal@(Model.GetInterfaceName())(*rawMessage)
    if err != nil {
    return nil, err
    }
    @(Model.Name.FixedValue.ToShortName())Array[index] = @(Model.Name.FixedValue.ToShortName())
    }
    return @(Model.Name.FixedValue.ToShortName())Array, nil
    }
    </text>
}
else
{
    if (Model is PageTypeGo)
    {
        var pageType = Model as PageTypeGo;
        var itemName = pageType.ItemName;
        var contentType = pageType.ContentType.Name;
        var receiverVar = contentType.FixedValue.ToShortName();

        <text>
        @EmptyLine
        // IsEmpty returns true if the ListResult contains no values.
        func (@receiverVar @contentType) IsEmpty() bool {
        return @(receiverVar).@itemName == nil || len(*@(receiverVar).@itemName) == 0
        }
        @EmptyLine
        </text>
        if (pageType.PreparerNeeded)
        {
            <text>
            // @(pageType.PreparerMethodName) prepares a request to retrieve the next set of results.
            // It returns nil if no more results exist.
            func (@receiverVar @contentType) @(pageType.PreparerMethodName)() (*http.Request, error) {
            if @(receiverVar).@(pageType.NextLink) == nil || len(to.String(@(receiverVar).@(pageType.NextLink))) < 1 {
            return nil, nil
            }
            return autorest.Prepare(&http.Request{},
            autorest.AsJSON(),
            autorest.AsGet(),
            autorest.WithBaseURL(to.String( @(receiverVar).@(pageType.NextLink))));
            }
            @EmptyLine
            </text>
        }
    }
    <text>
    @WrapComment("// ", $"{Model.Name} {Model.Documentation.ToSentence()}")
    @if (Model.Deprecated)
    {
    @:@WrapComment("// Deprecated: ", depMessage)
    }
    type @(Model.Name) struct {
    @(Model.AddHTTPResponse())
    @(Model.Fields())
    }
    </text>
}

@if (Model.BaseIsPolymorphic || Model.IsPolymorphic || Model.AllProperties.Any(p => p.ModelType is DictionaryTypeGo))
{
    <text>
        @EmptyLine
        // MarshalJSON is the custom marshaler for @(Model.Name).
        func (@(Model.Name.FixedValue.ToShortName()) @(Model.Name))MarshalJSON() ([]byte, error){
        @if (Model.DiscriminatorEnumValue != null)
        {
            <text>
                @(Model.Name.FixedValue.ToShortName()).@(Model.PolymorphicProperty) = @(CodeNamerGo.Instance.GetEnumMemberName(Model.DiscriminatorEnumValue))
            </text>
        }
        objectMap := make(map[string]interface{})

        @foreach (var property in Model.AllProperties.Where(p => !string.IsNullOrEmpty(p.SerializedName)))
        {
            if (property.IsPointer || property.ModelType is DictionaryTypeGo)
            {
                @:if(@(Model.Name.FixedValue.ToShortName()).@(property.Name) != nil) {
                @:objectMap["@(property.SerializedName)"] = @(Model.Name.FixedValue.ToShortName()).@(property.Name)
                @:}
            }
            else
            {
                @:objectMap["@(property.SerializedName)"] = @(Model.Name.FixedValue.ToShortName()).@(property.Name)
            }
        }
        @if (Model.AdditionalPropertiesField != default(PropertyGo))
        {
            @:for k, v := range @(Model.Name.FixedValue.ToShortName()).@(Model.AdditionalPropertiesField.Name) {
            @:    objectMap[k] = v
            @:}
        }
        return json.Marshal(objectMap)
        }
    </text>
}

<<<<<<< HEAD
    @if (st.HasInterface())
=======
@if (Model.BaseIsPolymorphic || Model.IsPolymorphic)
{
    <text>
    @foreach (var st in Model.SiblingTypes)
>>>>>>> f6d39ce1
    {
        <text>
        @EmptyLine
        // As@(st.Name) is the @(Model.RootType.GetInterfaceName()) implementation for @(Model.Name).
        func (@(Model.Name.FixedValue.ToShortName()) @(Model.Name)) As@(st.Name)() (*@(st.Name), bool) {
        @if (st.Equals(Model))
        {
            @:return &@(Model.Name.FixedValue.ToShortName()), true
        }
        else
        {
            @:return nil, false
        }
        }

        @if (st.HasInterface())
        {
            @EmptyLine
            @:// As@(st.GetInterfaceName()) is the @(Model.RootType.GetInterfaceName()) implementation for @(Model.Name).
            @:func(@(Model.Name.FixedValue.ToShortName()) @(Model.Name)) As@(st.GetInterfaceName())()(@(st.GetInterfaceName()), bool) {
            if (st.Equals(Model) || Model.DerivesFrom(st))
            {
                @:return &@(Model.Name.FixedValue.ToShortName()), true
            }
            else
            {
                @:return nil, false
            }
            @:}
            @EmptyLine
        }
        </text>
    }
    </text>
}

@if (Model.HasPolymorphicFields || Model.HasFlattenedFields)
{
    <text>
    // UnmarshalJSON is the custom unmarshaler for @(Model.Name) struct.
    func (@(Model.Name.FixedValue.ToShortName()) *@(Model.Name)) UnmarshalJSON(body []byte) error {
    @if (Model.IsWrapperType)
    {
        if (Model.BaseType is SequenceTypeGo sequenceType)
        {
<<<<<<< HEAD
    @:@(sequenceType.ElementType.Name.FixedValue.ToShortName()), err := unmarshal@(sequenceType.ElementType.GetInterfaceName())Array(body)
=======
            @:@(sequenceType.ElementType.Name.FixedValue.ToShortName()), err := unmarshal@(sequenceType.ElementType.GetInterfaceName())Array(body)
>>>>>>> f6d39ce1
        }
        else
        {
            @:@(Model.BaseType.Name.FixedValue.ToShortName()), err := unmarshal@(Model.BaseType.GetInterfaceName())(body)
        }
        <text>
        if err != nil {
        return err
        }
        </text>
        if (Model.BaseType is SequenceType type)
        {
            @:@(Model.Name.FixedValue.ToShortName()).Value = &@type.ElementType.Name.FixedValue.ToShortName()
        }
        else
        {
            @:@(Model.Name.FixedValue.ToShortName()).Value = @(Model.BaseType.Name.FixedValue.ToShortName())
        }
    }
    else
    {
        <text>
        var m map[string]*json.RawMessage
        err := json.Unmarshal(body, &m)
        if err != nil {
        return err
        }

        for k, v := range  m {

        switch k {
        @foreach (var p in Model.AllProperties)
        {
<<<<<<< HEAD
            if (p.ModelType is DictionaryTypeGo dictionaryType && dictionaryType.SupportsAdditionalProperties)
=======
            if (!string.IsNullOrEmpty(p.SerializedName))
>>>>>>> f6d39ce1
            {
                <text>
                case "@(p.SerializedName)":
                </text>
            }
<<<<<<< HEAD
        <text>
    @EmptyLine
    v = m["@(p.SerializedName)"]
    if v != nil {
            @if (p.ModelType.HasInterface())
=======
            else
>>>>>>> f6d39ce1
            {
                <text>
                default:
                </text>
            }
<<<<<<< HEAD
            else if (p.ModelType is SequenceTypeGo sequenceType && sequenceType.ElementType.HasInterface())
            {
        @:@(CodeNamerGo.Instance.GetVariableName(p.SerializedName)), err := unmarshal@(sequenceType.ElementType.GetInterfaceName())Array(*m["@(p.SerializedName)"])
=======

            var modelType = p.ModelType;

            if (modelType is DictionaryTypeGo dictionaryType && dictionaryType.SupportsAdditionalProperties)
            {
                modelType = dictionaryType.ValueType;
            }
            <text>
            if v != nil {
            @if (modelType.HasInterface())
            {
                @:@(CodeNamerGo.Instance.GetVariableName(p.Name)), err := unmarshal@(modelType.GetInterfaceName())(*v)
            }
            else if (modelType is SequenceTypeGo sequenceType && sequenceType.ElementType.HasInterface())
            {
                @:@(CodeNamerGo.Instance.GetVariableName(p.Name)), err := unmarshal@(sequenceType.ElementType.GetInterfaceName())Array(*v)
>>>>>>> f6d39ce1
            }
            else
            {
                <text>
                var @(CodeNamerGo.Instance.GetVariableName(p.Name)) @(modelType.Name)
                err = json.Unmarshal(*v, &@(CodeNamerGo.Instance.GetVariableName(p.Name)))
                </text>
            }
            if err != nil {
            return err
<<<<<<< HEAD
        }
            @if (p.ModelType.HasInterface() || p.ModelType is EnumType)
=======
            }
            @if (p.ModelType is DictionaryTypeGo type && type.SupportsAdditionalProperties)
>>>>>>> f6d39ce1
            {
                @:if(@(Model.Name.FixedValue.ToShortName()).@(p.Name) == nil) {
                @: @(Model.Name.FixedValue.ToShortName()).@(p.Name) = make(@(p.ModelType.Name))
                @:}
                if (type.ValueType.CanBeNull())
                {
                    @:@(Model.Name.FixedValue.ToShortName()).@(p.Name)[k] = @(CodeNamerGo.Instance.GetVariableName(p.Name))
                }
                else
                {
                    @:@(Model.Name.FixedValue.ToShortName()).@(p.Name)[k] = &@(CodeNamerGo.Instance.GetVariableName(p.Name))
                }
            }
            else if (!p.IsPointer)
            {
                    @:@(Model.Name.FixedValue.ToShortName()).@(p.Name) = @(CodeNamerGo.Instance.GetVariableName(p.Name))
            }
            else 
            {
                @:@(Model.Name.FixedValue.ToShortName()).@(p.Name) = &@(CodeNamerGo.Instance.GetVariableName(p.Name))
            }
            }

            </text>
        }
        }
        }
        </text>
    }
    @EmptyLine
    return nil
    }
    </text>
}

@if (Model is PageTypeGo modelPageType)
{
    var itemName = modelPageType.ItemName;
    var itemType = modelPageType.ElementType.Name;
    <text>
    @EmptyLine
    // Next advances to the next page of values.  If there was an error making
    // the request the page does not advance and the error is returned.
    func (page * @Model.Name) Next() error {
    next, err := page.@(modelPageType.FnFieldName)(page.@modelPageType.ResultFieldName)
    if err != nil {
    return err
    }
    page.@modelPageType.ResultFieldName = next
    return nil
    }

    // NotDone returns true if the page enumeration should be started or is not yet complete.
    func (page @Model.Name) NotDone() bool {
    return !page.@(modelPageType.ResultFieldName).IsEmpty()
    }

    // Response returns the raw server response from the last page request.
    func (page @Model.Name) Response() @modelPageType.ContentType.Name {
    return page.@modelPageType.ResultFieldName
    }

    // Values returns the slice of values for the current page or nil if there are no values.
    func (page @Model.Name) Values() []@(itemType) {
    if page.@(modelPageType.ResultFieldName).IsEmpty() {
    return nil
    }
    return *page.@(modelPageType.ResultFieldName).@itemName
    }
    </text>
}

@if (Model is IteratorTypeGo iterType)
{
    var itemType = iterType.PageType.ElementType;
    var itemTypeName = iterType.PageType.ElementType.Name;
    <text>
    // Next advances to the next value.  If there was an error making
    // the request the iterator does not advance and the error is returned.
    func (iter * @Model.Name) Next() error {
    iter.@iterType.IndexField++
    if iter.@iterType.IndexField < len(iter. @(iterType.PageField).Values()) {
    return nil
    }
    err := iter.@(iterType.PageField).Next()
    if err != nil {
    iter. @iterType.IndexField--
    return err
    }
    iter.@iterType.IndexField = 0
    return nil
    }

    // NotDone returns true if the enumeration should be started or is not yet complete.
    func (iter @Model.Name) NotDone() bool {
    return iter.@(iterType.PageField).NotDone() && iter.@iterType.IndexField < len(iter. @(iterType.PageField).Values())
    }

    // Response returns the raw server response from the last page request.
    func (iter @Model.Name) Response() @iterType.PageType.ContentType.Name {
    return iter.@(iterType.PageField).Response()
    }

    // Value returns the current value or a zero-initialized value if the
    // iterator has advanced beyond the end of the collection.
    func (iter @Model.Name) Value() @(itemTypeName) {
    if !iter.@(iterType.PageField).NotDone() {
    return @itemType.GetZeroInitExpression()
    }
    return iter.@(iterType.PageField).Values()[iter.@iterType.IndexField]
    }
    </text>
}

@if (Model is FutureTypeGo)
{
    var ftg = Model as FutureTypeGo;
    var resultVar = ftg.ResultTypeName.ToShortName();
    var resultVarTarget = resultVar;
    var futureTypeName = $"{Model.CodeModel.Namespace}.{Model.Name}";
    if (ftg.ResultType is IteratorTypeGo)
    {
        resultVarTarget = $"{resultVarTarget}.{ftg.ResultType.Cast<IteratorTypeGo>().PageField}";
    }
    <text>
    // Result returns the result of the asynchronous operation.
    // If the operation has not completed it will return an error.
    func (future @Model.Name) Result(client @ftg.ClientTypeName) (@resultVar @ftg.ResultTypeName, err error) {
    var done bool
    done, err = future.Done(client)
    if err != nil {
<<<<<<< HEAD
        err = autorest.NewErrorWithError(err, "@futureTypeName", "Result", future.Response(), "Polling failure")
        return
    }
    if !done {
        return @resultVar, azure.NewAsyncOpIncompleteError("@futureTypeName")
    }
    if future.PollingMethod() == azure.PollingLocation {
        @resultVarTarget, err = client.@(ftg.ResponderMethodName)(future.Response())
        if err != nil {
            err = autorest.NewErrorWithError(err, "@futureTypeName", "Result", future.Response(), "Failure responding to request")
        }
        return
=======
    return
    }
    if !done {
    return @resultVar, autorest.NewError("@(Model.CodeModel.Namespace).@Model.Name", "Result", "asynchronous operation has not completed")
    }
    if future.PollingMethod() == azure.PollingLocation {
    @resultVarTarget, err = client.@(ftg.ResponderMethodName)(future.Response())
    return
>>>>>>> f6d39ce1
    }
    var req *http.Request
    var resp *http.Response
    if future.PollingURL() != "" {
        req, err = http.NewRequest(http.MethodGet, future.PollingURL(), nil)
        if err != nil {
            return
        }
    } else {
        req = autorest.ChangeToGet(future.req)
    }
    resp, err = autorest.SendWithSender(client, req,
    autorest.DoRetryForStatusCodes(client.RetryAttempts, client.RetryDuration, autorest.StatusCodesForRetry...))
    if err != nil {
<<<<<<< HEAD
        err = autorest.NewErrorWithError(err, "@futureTypeName", "Result", resp, "Failure sending request")
        return
=======
    return
>>>>>>> f6d39ce1
    }
    @resultVarTarget, err = client.@(ftg.ResponderMethodName)(resp)
    if err != nil {
        err = autorest.NewErrorWithError(err, "@futureTypeName", "Result", resp, "Failure responding to request")
    }
    return
    }
    </text>
}<|MERGE_RESOLUTION|>--- conflicted
+++ resolved
@@ -7,8 +7,6 @@
 
 @inherits AutoRest.Core.Template<AutoRest.Go.Model.CompositeTypeGo>
 
-<<<<<<< HEAD
-=======
 @{
     var depMessage = "This type has been deprecated.";
     if (!string.IsNullOrWhiteSpace(Model.DeprecationMessage))
@@ -17,7 +15,6 @@
     }
 }
 
->>>>>>> f6d39ce1
 @if (Model.HasInterface())
 {
     @WrapComment("// ", $"{Model.GetInterfaceName()} {Model.Documentation.ToSentence()}")
@@ -182,14 +179,10 @@
     </text>
 }
 
-<<<<<<< HEAD
-    @if (st.HasInterface())
-=======
 @if (Model.BaseIsPolymorphic || Model.IsPolymorphic)
 {
     <text>
     @foreach (var st in Model.SiblingTypes)
->>>>>>> f6d39ce1
     {
         <text>
         @EmptyLine
@@ -235,11 +228,7 @@
     {
         if (Model.BaseType is SequenceTypeGo sequenceType)
         {
-<<<<<<< HEAD
-    @:@(sequenceType.ElementType.Name.FixedValue.ToShortName()), err := unmarshal@(sequenceType.ElementType.GetInterfaceName())Array(body)
-=======
             @:@(sequenceType.ElementType.Name.FixedValue.ToShortName()), err := unmarshal@(sequenceType.ElementType.GetInterfaceName())Array(body)
->>>>>>> f6d39ce1
         }
         else
         {
@@ -273,35 +262,18 @@
         switch k {
         @foreach (var p in Model.AllProperties)
         {
-<<<<<<< HEAD
-            if (p.ModelType is DictionaryTypeGo dictionaryType && dictionaryType.SupportsAdditionalProperties)
-=======
             if (!string.IsNullOrEmpty(p.SerializedName))
->>>>>>> f6d39ce1
             {
                 <text>
                 case "@(p.SerializedName)":
                 </text>
             }
-<<<<<<< HEAD
-        <text>
-    @EmptyLine
-    v = m["@(p.SerializedName)"]
-    if v != nil {
-            @if (p.ModelType.HasInterface())
-=======
             else
->>>>>>> f6d39ce1
             {
                 <text>
                 default:
                 </text>
             }
-<<<<<<< HEAD
-            else if (p.ModelType is SequenceTypeGo sequenceType && sequenceType.ElementType.HasInterface())
-            {
-        @:@(CodeNamerGo.Instance.GetVariableName(p.SerializedName)), err := unmarshal@(sequenceType.ElementType.GetInterfaceName())Array(*m["@(p.SerializedName)"])
-=======
 
             var modelType = p.ModelType;
 
@@ -318,7 +290,6 @@
             else if (modelType is SequenceTypeGo sequenceType && sequenceType.ElementType.HasInterface())
             {
                 @:@(CodeNamerGo.Instance.GetVariableName(p.Name)), err := unmarshal@(sequenceType.ElementType.GetInterfaceName())Array(*v)
->>>>>>> f6d39ce1
             }
             else
             {
@@ -329,13 +300,8 @@
             }
             if err != nil {
             return err
-<<<<<<< HEAD
-        }
-            @if (p.ModelType.HasInterface() || p.ModelType is EnumType)
-=======
             }
             @if (p.ModelType is DictionaryTypeGo type && type.SupportsAdditionalProperties)
->>>>>>> f6d39ce1
             {
                 @:if(@(Model.Name.FixedValue.ToShortName()).@(p.Name) == nil) {
                 @: @(Model.Name.FixedValue.ToShortName()).@(p.Name) = make(@(p.ModelType.Name))
@@ -467,7 +433,6 @@
     var done bool
     done, err = future.Done(client)
     if err != nil {
-<<<<<<< HEAD
         err = autorest.NewErrorWithError(err, "@futureTypeName", "Result", future.Response(), "Polling failure")
         return
     }
@@ -480,16 +445,6 @@
             err = autorest.NewErrorWithError(err, "@futureTypeName", "Result", future.Response(), "Failure responding to request")
         }
         return
-=======
-    return
-    }
-    if !done {
-    return @resultVar, autorest.NewError("@(Model.CodeModel.Namespace).@Model.Name", "Result", "asynchronous operation has not completed")
-    }
-    if future.PollingMethod() == azure.PollingLocation {
-    @resultVarTarget, err = client.@(ftg.ResponderMethodName)(future.Response())
-    return
->>>>>>> f6d39ce1
     }
     var req *http.Request
     var resp *http.Response
@@ -504,18 +459,14 @@
     resp, err = autorest.SendWithSender(client, req,
     autorest.DoRetryForStatusCodes(client.RetryAttempts, client.RetryDuration, autorest.StatusCodesForRetry...))
     if err != nil {
-<<<<<<< HEAD
         err = autorest.NewErrorWithError(err, "@futureTypeName", "Result", resp, "Failure sending request")
         return
-=======
+    }
+    @resultVarTarget, err = client.@(ftg.ResponderMethodName)(resp)
+    if err != nil {
+        err = autorest.NewErrorWithError(err, "@futureTypeName", "Result", resp, "Failure responding to request")
+    }
     return
->>>>>>> f6d39ce1
-    }
-    @resultVarTarget, err = client.@(ftg.ResponderMethodName)(resp)
-    if err != nil {
-        err = autorest.NewErrorWithError(err, "@futureTypeName", "Result", resp, "Failure responding to request")
-    }
-    return
     }
     </text>
 }