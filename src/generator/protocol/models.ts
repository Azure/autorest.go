--- conflicted
+++ resolved
@@ -4,13 +4,8 @@
  *--------------------------------------------------------------------------------------------*/
 
 import { Session } from '@azure-tools/autorest-extension-base';
-<<<<<<< HEAD
-import { comment } from '@azure-tools/codegen';
-import { CodeModel, ConstantSchema, ObjectSchema, ChoiceSchema, Language, Schema, SchemaType, StringSchema, Property, HttpHeader } from '@azure-tools/codemodel';
-=======
 import { comment, pascalCase } from '@azure-tools/codegen';
-import { CodeModel, ConstantSchema, ImplementationLocation, ObjectSchema, Language, SchemaType, Parameter, Property } from '@azure-tools/codemodel';
->>>>>>> 0c5253f4
+import { CodeModel, ConstantSchema, ImplementationLocation, ObjectSchema, Language, Schema, SchemaType, Parameter, Property } from '@azure-tools/codemodel';
 import { values } from '@azure-tools/linq';
 import { ContentPreamble, HasDescription, ImportManager, LanguageHeader, SortAscending } from '../common/helpers';
 
@@ -23,8 +18,7 @@
   // add types from requests and responses
   for (const group of values(session.model.operationGroups)) {
     for (const op of values(group.operations)) {
-<<<<<<< HEAD
-      if (op.responses![0]) {
+      if (op.responses) {
         // check if the response has http headers that it will expect information from. 
         if (op.responses![0].protocol.http!.headers) {
           for (const header of values(op.responses![0].protocol.http!.headers)) {
@@ -36,16 +30,12 @@
             op.responses![0].language.go!.properties.push(newProperty(head.name, head.description, <Schema>head.schema));
           }
         }
-        structs.push(generateStruct(op.responses![0].language.go!, op.responses![0].language.go!.properties));
-=======
+        // add structs from operation responses
+        structs.push(generateStruct(op.responses[0].language.go!, op.responses[0].language.go!.properties));
+      }
       // add structs from optional operation params
       if (op.request.language.go!.optionalParam) {
         structs.push(generateOptionalParamsStruct(op.request.language.go!.optionalParam, op.request.language.go!.optionalParam.params));
-      }
-      // add structs from operation responses
-      if (op.responses) {
-        structs.push(generateStruct(op.responses[0].language.go!, op.responses[0].language.go!.properties));
->>>>>>> 0c5253f4
       }
     }
   }
@@ -167,17 +157,16 @@
   return st;
 }
 
-<<<<<<< HEAD
 function newProperty(name: string, desc: string, schema: Schema): Property {
   let prop = new Property(name, desc, schema);
   prop.language.go = prop.language.default;
   return prop;
-=======
+}
+
 function generateOptionalParamsStruct(lang: Language, params: Parameter[]): StructDef {
   const st = new StructDef(lang, undefined, params);
   for (const param of values(params)) {
     imports.addImportForSchemaType(param.schema);
   }
   return st;
->>>>>>> 0c5253f4
 }