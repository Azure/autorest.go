--- conflicted
+++ resolved
@@ -329,49 +329,19 @@
     }
     text += '\tu.RawQuery = query.Encode()\n';
   }
-<<<<<<< HEAD
-  const reqObj = `azcore.NewRequest(http.Method${pascalCase(op.requests![0].protocol.http!.method)}, u)`;
-  const headerParamCount = values(op.requests![0].parameters).where((each: Parameter) => { return each.protocol.http!.in === 'header'; }).count();
-  if (getMediaType(op.requests![0].protocol) === 'none' && headerParamCount == 0) {
-    // no request body so nothing to marshal
-    text += `\treturn ${reqObj}, nil\n`;
-  } else {
-    const bodyParam = values(op.requests![0].parameters).where((each: Parameter) => { return each.protocol.http!.in === 'body'; }).first();
-    text += `\treq := ${reqObj}\n`;
-    // default to the body param name
-    // have to check if bodyParam is null since we can enter the else if there are headers that need to be added to the request
-    if (bodyParam != null) {
-      let body = bodyParam!.language.go!.name;
-      if (bodyParam!.schema.type === SchemaType.Constant) {
-        // if the value is constant, embed it directly
-        body = formatConstantValue(<ConstantSchema>bodyParam!.schema);
-      }
-      text += `\terr := req.MarshalAs${getMediaType(op.requests![0].protocol)}(${body})\n`;
-      text += `\tif err != nil {\n`;
-      text += `\t\treturn nil, err\n`;
-      text += `\t}\n`;
-    }
-    // add specific request headers
-    const headerParam = values(op.requests![0].parameters).where((each: Parameter) => { return each.protocol.http!.in === 'header'; });
-    headerParam.forEach(header => {
-      // the default language name is used here for the header key since the header should not be parsed according to any language specific rules and the endpoint will be expecting the value specified by default
-      text += `\treq.Header.Set("${header.language.go!.serializedName}", ${formatParamValue(header, imports)})\n`;
-    });
-    text += `\treturn req, nil\n`;
-=======
-  text += `\treq := azcore.NewRequest(http.Method${pascalCase(op.request.protocol.http!.method)}, u)\n`;
+  text += `\treq := azcore.NewRequest(http.Method${pascalCase(op.requests![0].protocol.http!.method)}, u)\n`;
   if (hasBinaryResponse(op.responses!)) {
     // skip auto-body downloading for binary stream responses
     text += '\treq.SkipBodyDownload()\n';
   }
   // add specific request headers
-  const headerParam = values(op.request.parameters).where((each: Parameter) => { return each.protocol.http!.in === 'header'; });
+  const headerParam = values(op.requests![0].parameters).where((each: Parameter) => { return each.protocol.http!.in === 'header'; });
   headerParam.forEach(header => {
     text += `\treq.Header.Set("${header.language.go!.serializedName}", ${formatParamValue(header, imports)})\n`;
   });
-  const mediaType = getMediaType(op.request.protocol);
+  const mediaType = getMediaType(op.requests![0].protocol);
   if (mediaType === 'JSON' || mediaType === 'XML') {
-    const bodyParam = values(op.request.parameters).where((each: Parameter) => { return each.protocol.http!.in === 'body'; }).first();
+    const bodyParam = values(op.requests![0].parameters).where((each: Parameter) => { return each.protocol.http!.in === 'body'; }).first();
     // default to the body param name
     let body = bodyParam!.language.go!.name;
     if (bodyParam!.schema.type === SchemaType.Constant) {
@@ -382,7 +352,6 @@
     text += `\tif err != nil {\n`;
     text += `\t\treturn nil, err\n`;
     text += `\t}\n`;
->>>>>>> 62dfbe3c
   }
   text += `\treturn req, nil\n`;
   text += '}\n\n';
