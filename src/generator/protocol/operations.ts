/*---------------------------------------------------------------------------------------------
 *  Copyright (c) Microsoft Corporation. All rights reserved.
 *  Licensed under the MIT License. See License.txt in the project root for license information.
 *--------------------------------------------------------------------------------------------*/

import { Session } from '@azure-tools/autorest-extension-base';
import { comment, KnownMediaType, pascalCase } from '@azure-tools/codegen'
import { ArraySchema, CodeModel, ConstantSchema, DateTimeSchema, ImplementationLocation, Language, NumberSchema, Operation, Parameter, Protocols, Response, Schema, SchemaResponse, SchemaType, SerializationStyle } from '@azure-tools/codemodel';
import { values } from '@azure-tools/linq';
import { aggregateParameters, ContentPreamble, generateParamsSig, generateParameterInfo, genereateReturnsInfo, ImportManager, isArraySchema, LanguageHeader, MethodSig, ParamInfo, paramInfo, SortAscending } from '../common/helpers';
import { OperationNaming } from '../../namer/namer';

const dateFormat = '2006-01-02';
const datetimeRFC3339Format = 'time.RFC3339';
const datetimeRFC1123Format = 'time.RFC1123';

// represents the generated content for an operation group
export class OperationGroupContent {
  readonly name: string;
  readonly content: string;

  constructor(name: string, content: string) {
    this.name = name;
    this.content = content;
  }
}

// Creates the content for all <operation>.go files
export async function generateOperations(session: Session<CodeModel>): Promise<OperationGroupContent[]> {
  // generate protocol operations
  const operations = new Array<OperationGroupContent>();
  for (const group of values(session.model.operationGroups)) {
    // the list of packages to import
    const imports = new ImportManager();
    // add standard imorts
    imports.add('net/http');
    imports.add('net/url');
    imports.add('path');
    imports.add('github.com/Azure/azure-sdk-for-go/sdk/azcore');

    const clientName = group.language.go!.clientName;
    let opText = '';
    group.operations.sort((a: Operation, b: Operation) => { return SortAscending(a.language.go!.name, b.language.go!.name) });
    for (const op of values(group.operations)) {
      // protocol creation can add imports to the list so
      // it must be done before the imports are written out
      op.language.go!.protocolSigs = new protocolSigs();
      opText += createProtocolRequest(clientName, op, imports);
      opText += createProtocolResponse(clientName, op, imports);
    }
    // stitch it all together
    let text = await ContentPreamble(session);
    text += imports.text();
    text += `// ${clientName} contains the methods for the ${group.language.go!.name} group.\n`;
    text += `type ${clientName} struct{}\n\n`;
    text += opText;

    operations.push(new OperationGroupContent(group.language.go!.name, text));
  }
  return operations;
}

// contains method signature information for request and response methods
export interface ProtocolSig extends Language {
  protocolSigs: ProtocolSigs;
}

interface ProtocolSigs {
  requestMethod: MethodSig;
  responseMethod: MethodSig;
}

class protocolSigs implements ProtocolSigs {
  requestMethod: MethodSig;
  responseMethod: MethodSig;
  constructor() {
    this.requestMethod = new methodSig();
    this.responseMethod = new methodSig();
  }
}

class methodSig implements MethodSig {
  params: ParamInfo[];
  returns: string[];
  constructor() {
    this.params = new Array<ParamInfo>();
    this.returns = new Array<string>();
  }
}

export interface HeaderResponse {
  body: string;
  respObj: string;
}

function formatParamValue(param: Parameter, imports: ImportManager): string {
  let separator = ',';
  switch (param.protocol.http?.style) {
    case SerializationStyle.PipeDelimited:
      separator = '|';
      break;
    case SerializationStyle.SpaceDelimited:
      separator = ' ';
      break;
    case SerializationStyle.TabDelimited:
      separator = '\\t';
      break;
  }
  let paramName = param.language.go!.name;
  if (param.required !== true) {
    if (param.implementation === ImplementationLocation.Method) {
      // optional params at the method level will be in an options struct
      paramName = `*options.${pascalCase(paramName)}`;
    } else {
      // optional globals are passed as just another parameter
      paramName = `*${paramName}`;
    }
  }
  switch (param.schema.type) {
    case SchemaType.Array:
      const arraySchema = <ArraySchema>param.schema;
      switch (arraySchema.elementType.type) {
        case SchemaType.Choice:
        case SchemaType.SealedChoice:
        case SchemaType.String:
          imports.add('strings');
          return `strings.Join(${paramName}, "${separator}")`;
        default:
          imports.add('fmt');
          imports.add('strings');
          return `strings.Join(strings.Fields(strings.Trim(fmt.Sprint(${paramName}), "[]")), "${separator}")`;
      }
    case SchemaType.Boolean:
      imports.add('strconv');
      return `strconv.FormatBool(${paramName})`;
    case SchemaType.ByteArray:
      // ByteArray is a base-64 encoded value in string format
      imports.add('encoding/base64');
      return `base64.StdEncoding.EncodeToString(${paramName})`;
    case SchemaType.Choice:
    case SchemaType.SealedChoice:
      return `string(${paramName})`;
    case SchemaType.Constant:
      const constSchema = <ConstantSchema>param.schema;
      // cannot use formatConstantValue() since all values are treated as strings
      return `"${constSchema.value.value}"`;
    case SchemaType.Date:
      if (param.required !== true && paramName[0] === '*') {
        // remove the dereference
        paramName = paramName.substr(1);
      }
      return `${paramName}.Format("${dateFormat}")`;
    case SchemaType.DateTime:
      imports.add('time');
      if (param.required !== true && paramName[0] === '*') {
        // remove the dereference
        paramName = paramName.substr(1);
      }
      let format = datetimeRFC3339Format;
      const dateTime = <DateTimeSchema>param.schema;
      if (dateTime.format === 'date-time-rfc1123') {
        format = datetimeRFC1123Format;
      }
      return `${paramName}.Format(${format})`;
    case SchemaType.Duration:
    case SchemaType.UnixTime:
      if (param.required !== true && paramName[0] === '*') {
        // remove the dereference
        paramName = paramName.substr(1);
      }
      return `${paramName}.String()`;
    case SchemaType.Uri:
      imports.add('net/url');
      if (param.required !== true && paramName[0] === '*') {
        // remove the dereference
        paramName = paramName.substr(1);
      }
      return `${paramName}.String()`;
    case SchemaType.Integer:
      imports.add('strconv');
      const intSchema = <NumberSchema>param.schema;
      let intParam = paramName;
      if (intSchema.precision === 32) {
        intParam = `int64(${intParam})`;
      }
      return `strconv.FormatInt(${intParam}, 10)`;
    case SchemaType.Number:
      imports.add('strconv');
      const numberSchema = <NumberSchema>param.schema;
      let floatParam = paramName;
      if (numberSchema.precision === 32) {
        floatParam = `float64(${floatParam})`;
      }
      return `strconv.FormatFloat(${floatParam}, 'f', -1, ${numberSchema.precision})`;
    default:
      return paramName;
  }
}

// use this to generate the code that will help process values returned in response headers
function formatHeaderResponseValue(header: LanguageHeader, imports: ImportManager, respObj: string): HeaderResponse {
  if (respObj[respObj.length - 1] == '}') {
    respObj = respObj.substring(0, respObj.length - 1);
  }
  let headerText = <HeaderResponse>{};
  let text = ``;
  switch (header.schema.type) {
    case SchemaType.Boolean:
      imports.add('strconv');
      text = `\t${header.name}, err := strconv.ParseBool(resp.Header.Get("${header.header}"))\n`;
      text += `\tif err != nil {\n`;
      text += `\t\treturn nil, err\n`;
      text += `\t}\n`;
      headerText.body = text;
      headerText.respObj = respObj + `, ${header.name}: &${header.name}}`;
      return headerText;
    case SchemaType.ByteArray:
      // ByteArray is a base-64 encoded value in string format
      imports.add('encoding/base64');
      headerText.body = `\t${header.name} := []byte(resp.Header.Get("${header.header}"))\n`;
      headerText.respObj = respObj + `, ${header.name}: &${header.name}}`;
      return headerText;
    case SchemaType.Choice:
    case SchemaType.SealedChoice:
      headerText.body = `\t${header.name} := ${header.schema.language.go!.name}(resp.Header.Get("${header.header}"))\n`;
      headerText.respObj = respObj + `, ${header.name}: &${header.name}}`;
      return headerText;
    case SchemaType.Constant:
    case SchemaType.String:
      headerText.body = `\t${header.name} := resp.Header.Get("${header.header}")\n`;
      headerText.respObj = respObj + `, ${header.name}: &${header.name}}`;
      return headerText;
    case SchemaType.Date:
      imports.add('time');
      text = `\t${header.name}, err := time.Parse("${dateFormat}", resp.Header.Get("${header.header}"))\n`;
      text += `\tif err != nil {\n`;
      text += `\t\treturn nil, err\n`;
      text += `\t}\n`;
      headerText.body = text;
      headerText.respObj = respObj + `, ${header.name}: &${header.name}}`;
      return headerText;
    case SchemaType.DateTime:
      imports.add('time');
<<<<<<< HEAD
      if ((<HeaderFormat>header.schema).format === 'date-time-rfc1123') {
        text = `\t${header.name}, err := time.Parse(${datetimeRFC1123Format}, resp.Header.Get("${header.header}"))\n`;
      } else {
        text = `\t${header.name}, err := time.Parse(${datetimeFormat}, resp.Header.Get("${header.header}"))\n`;
=======
      let format = datetimeRFC3339Format;
      const dateTime = <DateTimeSchema>header.schema;
      if (dateTime.format === 'date-time-rfc1123') {
        format = datetimeRFC1123Format;
>>>>>>> 6afc96d9
      }
      text = `\tval, err := time.Parse(${format}, resp.Header.Get("${header.header}"))\n`;
      text += `\tif err != nil {\n`;
      text += `\t\treturn nil, err\n`;
      text += `\t}\n`;
      headerText.body = text;
      headerText.respObj = respObj + `, ${header.name}: &${header.name}}`;
      return headerText;
    case SchemaType.Duration:
      imports.add('time');
      text = `\t${header.name}, err := time.ParseDuration(resp.Header.Get("${header.header}"))\n`;
      text += `\tif err != nil {\n`;
      text += `\t\treturn nil, err\n`;
      text += `\t}\n`;
      headerText.body = text;
      headerText.respObj = respObj + `, ${header.name}: &${header.name}}`;
      return headerText;
    case SchemaType.Integer:
      imports.add('strconv');
      const intNum = <NumberSchema>header.schema;
      if (intNum.precision === 32) {
        headerText.body = `\t${header.name}0, err := strconv.ParseInt(resp.Header.Get("${header.header}"), 10, 32)\n`;
        headerText.body += `\t${header.name} := int32(${header.name}0)\n`;
      } else {
        headerText.body = `\t${header.name}, err := strconv.ParseInt(resp.Header.Get("${header.header}"), 10, 64)\n`;
      }
      headerText.body += `\tif err != nil {\n`;
      headerText.body += `\t\treturn nil, err\n`;
      headerText.body += `\t}\n`;
      headerText.respObj = respObj + `, ${header.name}: &${header.name}}`;
      return headerText;
    case SchemaType.Number:
      imports.add('strconv');
      const floatNum = <NumberSchema>header.schema;
      if (floatNum.precision === 32) {
        headerText.body = `\t${header.name}0, err := strconv.ParseFloat(resp.Header.Get("${header.header}"), 32)\n`;
        headerText.body += `\t${header.name} := float32(${header.name}0)\n`;
      } else {
        headerText.body = `\t${header.name}, err := strconv.ParseFloat(resp.Header.Get("${header.header}"), 64)\n`;
      }
      headerText.body += `\tif err != nil {\n`;
      headerText.body += `\t\treturn nil, err\n`;
      headerText.body += `\t}\n`;
      headerText.respObj = respObj + `, ${header.name}: &${header.name}}`;
      return headerText;
    default:
      if (respObj[respObj.length - 1] == '}') {
        headerText.respObj = respObj + "}";
      }
      return headerText;
  }
}

function createProtocolRequest(client: string, op: Operation, imports: ImportManager): string {
  const info = <OperationNaming>op.language.go!;
  const name = info.protocolNaming.requestMethod;
  for (const param of values(aggregateParameters(op))) {
    if (param.implementation !== ImplementationLocation.Method || param.required !== true) {
      continue;
    }
    imports.addImportForSchemaType(param.schema);
  }
  // stick the method signature info into the code model so other generators can access it later
  const sig = <ProtocolSig>op.language.go!;
  sig.protocolSigs.requestMethod.params = [new paramInfo('u', 'url.URL', false, true)].concat(generateParameterInfo(op));
  sig.protocolSigs.requestMethod.returns = ['*azcore.Request', 'error'];
  let text = `${comment(name, '// ')} creates the ${info.name} request.\n`;
  text += `func (${client}) ${name}(${generateParamsSig(sig.protocolSigs.requestMethod.params, true)}) (${sig.protocolSigs.requestMethod.returns.join(', ')}) {\n`;
  text += `\turlPath := "${op.requests![0].protocol.http!.path}"\n`;
  const inPathParams = values(aggregateParameters(op)).where((each: Parameter) => { return each.protocol.http !== undefined; }).where((each: Parameter) => { return each.protocol.http!.in === 'path'; });
  // const inPathParams = inPathHelper.
  if (inPathParams.count() > 0) {
    // replace path parameters
    imports.add('strings');
    imports.add('net/url');
    for (const pp of values(inPathParams)) {
      text += `\turlPath = strings.ReplaceAll(urlPath, "{${pp.language.go!.serializedName}}", url.PathEscape(${formatParamValue(pp, imports)}))\n`;
    }
  }
  text += `\tu.Path = path.Join(u.Path, urlPath)\n`;
  const inQueryParams = values(aggregateParameters(op)).where((each: Parameter) => { return each.protocol.http !== undefined; }).where((each: Parameter) => { return each.protocol.http!.in === 'query'; });
  if (inQueryParams) {
    // add query parameters
    text += '\tquery := u.Query()\n';
    for (const qp of inQueryParams) {
      if (qp.required === true) {
        text += `\tquery.Set("${qp.language.go!.name}", ${formatParamValue(qp, imports)})\n`;
      } else if (qp.implementation === ImplementationLocation.Client) {
        // global optional param
        text += `\tif ${qp.language.go!.name} != nil {\n`;
        text += `\t\tquery.Set("${qp.language.go!.name}", ${formatParamValue(qp, imports)})\n`;
        text += `\t}\n`;
      } else {
        text += `\tif options != nil && options.${pascalCase(qp.language.go!.name)} != nil {\n`;
        text += `\t\tquery.Set("${qp.language.go!.name}", ${formatParamValue(qp, imports)})\n`;
        text += `\t}\n`;
      }
    }
    text += '\tu.RawQuery = query.Encode()\n';
  }
  text += `\treq := azcore.NewRequest(http.Method${pascalCase(op.requests![0].protocol.http!.method)}, u)\n`;
  if (hasBinaryResponse(op.responses!)) {
    // skip auto-body downloading for binary stream responses
    text += '\treq.SkipBodyDownload()\n';
  }
  // add specific request headers
  const headerParam = values(aggregateParameters(op)).where((each: Parameter) => { return each.protocol.http !== undefined; }).where((each: Parameter) => { return each.protocol.http!.in === 'header'; });
  headerParam.forEach(header => {
    text += `\treq.Header.Set("${header.language.go!.serializedName}", ${formatParamValue(header, imports)})\n`;
  });
  const mediaType = getMediaType(op.requests![0].protocol);
  if (mediaType === 'JSON' || mediaType === 'XML') {
    const bodyParam = values(aggregateParameters(op)).where((each: Parameter) => { return each.protocol.http!.in === 'body'; }).first();
    // default to the body param name
    let body = bodyParam!.language.go!.name;
    if (bodyParam!.schema.type === SchemaType.Constant) {
      // if the value is constant, embed it directly
      body = formatConstantValue(<ConstantSchema>bodyParam!.schema);
    } else if (mediaType === 'XML' && bodyParam!.schema.serialization?.xml) {
      // for XML payloads, create a wrapper type in the following cases
      // 1. the type's name doesn't match the XML name (e.g. "Slideshow" vs. "slideshow")
      // 2. the payload is a wrapped array
      if (bodyParam!.schema.language.go!.name !== bodyParam!.schema.serialization.xml.name || bodyParam!.schema.type === SchemaType.Array) {
        imports.add('encoding/xml');
        text += '\ttype wrapper struct {\n';
        text += `\t\tXMLName xml.Name \`xml:"${bodyParam!.schema.serialization.xml.name}"\`\n`;
        let fieldName = bodyParam!.schema.language.go!.name;
        if (isArraySchema(bodyParam!.schema)) {
          fieldName = pascalCase(bodyParam!.language.go!.name);
          let tag = bodyParam!.schema.elementType.language.go!.name;
          if (bodyParam!.schema.elementType.serialization?.xml?.name) {
            tag = bodyParam!.schema.elementType.serialization.xml.name;
          }
          text += `\t\t${fieldName} *${bodyParam!.schema.language.go!.name} \`xml:"${tag}"\`\n`;
        } else {
          // embed as anonymous field
          text += `\t\t*${bodyParam!.schema.language.go!.name}\n`;
        }
        text += '\t}\n';
        body = `wrapper{${fieldName}: &${bodyParam!.language.go!.name}}`;
      }
    } else if (bodyParam!.schema.type === SchemaType.DateTime && (<DateTimeSchema>bodyParam!.schema).format === 'date-time-rfc1123') {
      // wrap the body in the custom RFC1123 type
      text += `\taux := ${bodyParam!.schema.language.go!.internalTimeType}(${body})\n`;
      body = 'aux';
    }
    text += `\terr := req.MarshalAs${mediaType}(${body})\n`;
    text += `\tif err != nil {\n`;
    text += `\t\treturn nil, err\n`;
    text += `\t}\n`;
  }
  text += `\treturn req, nil\n`;
  text += '}\n\n';
  return text;
}

function createProtocolResponse(client: string, op: Operation, imports: ImportManager): string {
  const info = <OperationNaming>op.language.go!;
  const name = info.protocolNaming.responseMethod;
  // stick the method signature info into the code model so other generators can access it later
  const sig = <ProtocolSig>op.language.go!;
  sig.protocolSigs.responseMethod.params = [new paramInfo('resp', '*azcore.Response', false, true)];
  sig.protocolSigs.responseMethod.returns = genereateReturnsInfo(op);

  const firstResp = op.responses![0];
  let text = `${comment(name, '// ')} handles the ${info.name} response.\n`;
  text += `func (${client}) ${name}(${generateParamsSig(sig.protocolSigs.responseMethod.params, true)}) (${sig.protocolSigs.responseMethod.returns.join(', ')}) {\n`;
  text += `\tif !resp.HasStatusCode(${formatStatusCodes(firstResp.protocol.http?.statusCodes)}) {\n`;
  text += `\t\treturn nil, newError(resp)\n`;
  text += '\t}\n';

  let respObj = `${firstResp.language.go!.name}{RawResponse: resp.Response}`;
  let headResp = <HeaderResponse>{};
  let headerArray = new Map<string, LanguageHeader>();
  for (const resp of values(op.responses)) {
    // check if the response is expecting information from headers
    if (resp.protocol.http!.headers) {
      for (const header of values(resp.protocol.http!.headers)) {
        let head = <LanguageHeader>header;
        if (!headerArray.has(head.header)) {
          headerArray.set(head.header, head);
        }
      }
    }
  }
  for (const header of values(headerArray)) {
    headResp = formatHeaderResponseValue(header, imports, respObj);
    // reassign respObj to include the value returned from the headers
    respObj = headResp.respObj;
    // add the code necessary to process data returned in a header
    if (headResp.body) {
      text += headResp.body;
    }
  }
  // TODO if media type is none it could be a file. Check response schemas here
  const mediaType = getMediaType(firstResp.protocol);
  if (mediaType === 'none') {
    // no response body so nothing to unmarshal
    text += `\treturn &${respObj}, nil\n`;
  } else if ((<SchemaResponse>resp).schema.type === SchemaType.DateTime) {
    // use the designated time type for unmarshalling
    text += `\tvar aux *${(<SchemaResponse>resp).schema.language.go!.internalTimeType}\n`;
    text += `\terr := resp.UnmarshalAs${mediaType}(&aux)\n`;
    text += `\tresult := ${respObj}\n`;
    text += `\tresult.${(<SchemaResponse>resp).schema.language.go!.responseValue} = aux.ToTime()\n`;
    text += `\treturn &result, err\n`;
  } else {
    text += `\tresult := ${respObj}\n`;
    let target = `result.${(<SchemaResponse>firstResp).schema.language.go!.responseValue}`;
    // when unmarshalling a wrapped XML array, unmarshal into the response type, not the field
    if (mediaType === 'XML' && (<SchemaResponse>firstResp).schema.type === SchemaType.Array) {
      target = 'result';
    }
    text += `\treturn &result, resp.UnmarshalAs${mediaType}(&${target})\n`;
  }
  text += '}\n\n';
  return text;
}

// returns the media type used by the protocol
function getMediaType(protocol: Protocols): 'JSON' | 'XML' | 'none' {
  // TODO: binary, forms etc
  switch (protocol.http!.knownMediaType) {
    case KnownMediaType.Json:
      return 'JSON';
    case KnownMediaType.Xml:
      return 'XML';
    default:
      return 'none';
  }
}

function formatConstantValue(schema: ConstantSchema) {
  // null check must come before any type checks
  if (schema.value.value === null) {
    return 'nil';
  }
  if (schema.valueType.type === SchemaType.String) {
    return `"${schema.value.value}"`;
  }
  return schema.value.value;
}

function formatStatusCodes(statusCodes: Array<string>): string {
  const asHTTPStatus = new Array<string>();
  for (const rawCode of values(statusCodes)) {
    switch (rawCode) {
      case '200':
        asHTTPStatus.push('http.StatusOK');
        break;
      case '201':
        asHTTPStatus.push('http.StatusCreated');
        break;
      case '202':
        asHTTPStatus.push('http.StatusAccepted');
        break;
      case '204':
        asHTTPStatus.push('http.StatusNoContent');
        break;
      case '400':
        asHTTPStatus.push('http.StatusBadRequest');
        break;
      default:
        throw console.error(`unhandled status code ${rawCode}`);
    }
  }
  return asHTTPStatus.join(', ');
}

// returns true if any responses are a binary stream
function hasBinaryResponse(responses: Response[]): boolean {
  for (const resp of values(responses)) {
    if (resp.protocol.http!.knownMediaType === KnownMediaType.Binary) {
      return true;
    }
  }
  return false;
}<|MERGE_RESOLUTION|>--- conflicted
+++ resolved
@@ -241,17 +241,10 @@
       return headerText;
     case SchemaType.DateTime:
       imports.add('time');
-<<<<<<< HEAD
-      if ((<HeaderFormat>header.schema).format === 'date-time-rfc1123') {
-        text = `\t${header.name}, err := time.Parse(${datetimeRFC1123Format}, resp.Header.Get("${header.header}"))\n`;
-      } else {
-        text = `\t${header.name}, err := time.Parse(${datetimeFormat}, resp.Header.Get("${header.header}"))\n`;
-=======
       let format = datetimeRFC3339Format;
       const dateTime = <DateTimeSchema>header.schema;
       if (dateTime.format === 'date-time-rfc1123') {
         format = datetimeRFC1123Format;
->>>>>>> 6afc96d9
       }
       text = `\tval, err := time.Parse(${format}, resp.Header.Get("${header.header}"))\n`;
       text += `\tif err != nil {\n`;
