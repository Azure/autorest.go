--- conflicted
+++ resolved
@@ -13,11 +13,8 @@
 import { generateClient } from './client';
 import { generateTimeHelpers } from './time';
 import { generatePagers } from './pagers';
-<<<<<<< HEAD
 import { generatePollers } from './pollers';
-=======
 import { generatePolymorphicHelpers } from './polymorphics';
->>>>>>> 2c8fc71b
 
 // The generator emits Go source code files to disk.
 export async function protocolGen(host: Host) {
@@ -57,16 +54,13 @@
     if (pagers.length > 0) {
       host.WriteFile('pagers.go', pagers, undefined, 'source-file-go');
     }
-<<<<<<< HEAD
     const pollers = await generatePollers(session);
     if (pollers.length > 0) {
       host.WriteFile('pollers.go', pollers, undefined, 'source-file-go');
-=======
 
     const polymorphics = await generatePolymorphicHelpers(session);
     if (polymorphics.length > 0) {
       host.WriteFile('polymorphic_helpers.go', polymorphics, undefined, 'source-file-go');
->>>>>>> 2c8fc71b
     }
   } catch (E) {
     if (debug) {
