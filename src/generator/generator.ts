/*---------------------------------------------------------------------------------------------
 *  Copyright (c) Microsoft Corporation. All rights reserved.
 *  Licensed under the MIT License. See License.txt in the project root for license information.
 *--------------------------------------------------------------------------------------------*/

import { serialize } from '@azure-tools/codegen';
<<<<<<< HEAD
import { Host, Session, startSession } from '@autorest/extension-base';
=======
import { Host, startSession, Session } from '@autorest/extension-base';
>>>>>>> 004ff577
import { codeModelSchema, CodeModel } from '@autorest/codemodel';
import { values } from '@azure-tools/linq';
import { generateOperations } from './operations';
import { generateModels } from './models';
import { generateResponses } from './responses';
import { generateConstants } from './constants';
import { generateConnection } from './connection';
import { generateTimeHelpers } from './time';
import { generatePagers } from './pagers';
import { generatePollers } from './pollers';
import { generatePolymorphicHelpers } from './polymorphics';
import { generateGoModFile } from './gomod';
import { generateXMLAdditionalPropsHelpers } from './xmlAdditionalProps';
import { writeCodeModelOnCrash } from '../common/crash';

async function getModuleVersion(session: Session<CodeModel>): Promise<string> {
  const version = await session.getValue('module-version', '');
  if (version === '') {
    throw new Error('--module-version is a required parameter');
  } else if (!version.match(/^\d+\.\d+\.\d+$/) && !version.match(/^\d+\.\d+\.\d+-beta\.\d+$/)) {
    throw new Error(`module version ${version} must in the format major.minor.patch[-beta.N]`);
  }
  return version;
}

// The generator emits Go source code files to disk.
export async function protocolGen(host: Host) {
  const debug = await host.GetValue('debug') || false;
  let session: Session<CodeModel> | null = null;
  try {
    // get the code model from the core
<<<<<<< HEAD
    session = await startSession<CodeModel>(host, codeModelSchema);
=======
    const session = await startSession<CodeModel>(host, codeModelSchema);
    const version = await getModuleVersion(session);

>>>>>>> 004ff577
    const operations = await generateOperations(session);
    let filePrefix = await session.getValue('file-prefix', '');
    // if a file prefix was specified, ensure it's properly snaked
    if (filePrefix.length > 0 && filePrefix[filePrefix.length - 1] !== '_') {
      filePrefix += '_';
    }

    // output the model to the pipeline.  this must happen after all model
    // updates are complete and before any source files are written.
    host.WriteFile('code-model-v4.yaml', serialize(session.model), undefined, 'code-model-v4');

    for (const op of values(operations)) {
      host.WriteFile(`${filePrefix}${op.name.toLowerCase()}_client.go`, op.content, undefined, 'source-file-go');
    }

    const constants = await generateConstants(session, version);
    host.WriteFile(`${filePrefix}constants.go`, constants, undefined, 'source-file-go');

    const models = await generateModels(session);
    host.WriteFile(`${filePrefix}models.go`, models, undefined, 'source-file-go');

    const responses = await generateResponses(session);
    if (responses.length > 0) {
      host.WriteFile(`${filePrefix}response_types.go`, responses, undefined, 'source-file-go');
    }

    const connection = await generateConnection(session);
    if (connection.length > 0) {
      host.WriteFile(`${filePrefix}connection.go`, connection, undefined, 'source-file-go');
    }

    const timeHelpers = await generateTimeHelpers(session);
    for (const helper of values(timeHelpers)) {
      host.WriteFile(`${filePrefix}${helper.name.toLowerCase()}.go`, helper.content, undefined, 'source-file-go');
    }

    const pagers = await generatePagers(session);
    if (pagers.length > 0) {
      host.WriteFile(`${filePrefix}pagers.go`, pagers, undefined, 'source-file-go');
    }
    const pollers = await generatePollers(session);
    if (pollers.length > 0) {
      host.WriteFile(`${filePrefix}pollers.go`, pollers, undefined, 'source-file-go');
    }
    const polymorphics = await generatePolymorphicHelpers(session);
    if (polymorphics.length > 0) {
      host.WriteFile(`${filePrefix}polymorphic_helpers.go`, polymorphics, undefined, 'source-file-go');
    }
    const gomod = await generateGoModFile(session);
    if (gomod.length > 0) {
      host.WriteFile('go.mod', gomod, undefined, 'source-file-go');
    }
    const xmlAddlProps = await generateXMLAdditionalPropsHelpers(session);
    if (xmlAddlProps.length > 0) {
      host.WriteFile(`${filePrefix}xml_helper.go`, xmlAddlProps, undefined, 'source-file-go');
    }
  } catch (E) {
    if (debug) {
      console.error(`${__filename} - FAILURE  ${JSON.stringify(E)} ${E.stack}`);
    }
    writeCodeModelOnCrash (host, session);

    throw E;
  }
}<|MERGE_RESOLUTION|>--- conflicted
+++ resolved
@@ -4,11 +4,7 @@
  *--------------------------------------------------------------------------------------------*/
 
 import { serialize } from '@azure-tools/codegen';
-<<<<<<< HEAD
-import { Host, Session, startSession } from '@autorest/extension-base';
-=======
 import { Host, startSession, Session } from '@autorest/extension-base';
->>>>>>> 004ff577
 import { codeModelSchema, CodeModel } from '@autorest/codemodel';
 import { values } from '@azure-tools/linq';
 import { generateOperations } from './operations';
@@ -40,13 +36,9 @@
   let session: Session<CodeModel> | null = null;
   try {
     // get the code model from the core
-<<<<<<< HEAD
     session = await startSession<CodeModel>(host, codeModelSchema);
-=======
-    const session = await startSession<CodeModel>(host, codeModelSchema);
     const version = await getModuleVersion(session);
 
->>>>>>> 004ff577
     const operations = await generateOperations(session);
     let filePrefix = await session.getValue('file-prefix', '');
     // if a file prefix was specified, ensure it's properly snaked
