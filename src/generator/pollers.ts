--- conflicted
+++ resolved
@@ -134,7 +134,6 @@
     let handleResponse = '';
     const schemaResponse = <SchemaResponse>poller.op.responses![0];
     let unmarshalResponse = 'nil';
-<<<<<<< HEAD
     let pagerFields = '';
     if (isPageableOperation(poller.op)) {
       responseType = poller.op.language.go!.pageableType.name;
@@ -193,12 +192,8 @@
         ${generatePagerReturnInstance(poller.op, imports)}
       }
       `;
-    } else if (isSchemaResponse(schemaResponse) && schemaResponse.schema.language.go!.responseType.value != undefined) {
-      responseType = schemaResponse.schema.language.go!.responseType.value + 'Response';
-=======
-    if (isSchemaResponse(schemaResponse) && schemaResponse.schema.language.go!.responseType.name !== undefined) {
+    } else if (isSchemaResponse(schemaResponse) && schemaResponse.schema.language.go!.responseType.name != undefined) {
       responseType = schemaResponse.schema.language.go!.responseType.name;
->>>>>>> 7a846e50
       pollUntilDoneResponse = `(*${responseType}, error)`;
       pollUntilDoneReturn = 'p.FinalResponse(ctx)';
       unmarshalResponse = `resp.UnmarshalAsJSON(&result.${schemaResponse.schema.language.go!.responseType.value})`;
