/*---------------------------------------------------------------------------------------------
 *  Copyright (c) Microsoft Corporation. All rights reserved.
 *  Licensed under the MIT License. See License.txt in the project root for license information.
 *--------------------------------------------------------------------------------------------*/

import { Session } from '@azure-tools/autorest-extension-base';
import { camelCase, comment, pascalCase } from '@azure-tools/codegen';
import { CodeModel, ConstantSchema, GroupProperty, ImplementationLocation, ObjectSchema, Language, Schema, SchemaType, Parameter, Property } from '@azure-tools/codemodel';
import { values } from '@azure-tools/linq';
import { isArraySchema, isObjectSchema } from '../common/helpers';
import { contentPreamble, hasDescription, sortAscending, substituteDiscriminator } from './helpers';
import { ImportManager } from './imports';

// Creates the content in models.go
export async function generateModels(session: Session<CodeModel>): Promise<string> {
  let text = await contentPreamble(session);

  // we do model generation first as it can add imports to the imports list
  const structs = generateStructs(session.model.schemas.objects);
  const responseSchemas = <Array<Schema>>session.model.language.go!.responseSchemas;
  for (const schema of values(responseSchemas)) {
    const respType = generateStruct(schema.language.go!.responseType, schema.language.go!.properties);
    generateUnmarshallerForResponseEnvelope(respType);
    structs.push(respType);
  }
  const paramGroups = <Array<GroupProperty>>session.model.language.go!.parameterGroups;
  for (const paramGroup of values(paramGroups)) {
    structs.push(generateParamGroupStruct(paramGroup.language.go!, paramGroup.originalParameter));
  }

  // imports
  if (imports.length() > 0) {
    text += imports.text();
  }

  // structs
  structs.sort((a: StructDef, b: StructDef) => { return sortAscending(a.Language.name, b.Language.name) });
  for (const struct of values(structs)) {
    text += struct.discriminator();
    text += struct.text();
    struct.Methods.sort((a: StructMethod, b: StructMethod) => { return sortAscending(a.name, b.name) });
    for (const method of values(struct.Methods)) {
      text += method.text;
    }
  }
  return text;
}

// this list of packages to import
const imports = new ImportManager();

interface StructMethod {
  name: string;
  text: string;
}

// represents a struct definition
class StructDef {
  readonly Language: Language;
  readonly Properties?: Property[];
  readonly Parameters?: Parameter[];
  readonly Methods: StructMethod[];
  readonly ComposedOf: ObjectSchema[];

  constructor(language: Language, props?: Property[], params?: Parameter[]) {
    this.Language = language;
    this.Properties = props;
    this.Parameters = params;
    if (this.Properties) {
      this.Properties.sort((a: Property, b: Property) => { return sortAscending(a.language.go!.name, b.language.go!.name); });
    }
    if (this.Parameters) {
      this.Parameters.sort((a: Parameter, b: Parameter) => { return sortAscending(a.language.go!.name, b.language.go!.name); });
    }
    this.Methods = new Array<StructMethod>();
    this.ComposedOf = new Array<ObjectSchema>();
  }

  text(): string {
    let text = '';
    if (hasDescription(this.Language)) {
      text += `${comment(this.Language.description, '// ')}\n`;
    }
    text += `type ${this.Language.name} struct {\n`;
    // any composed types go first
    for (const comp of values(this.ComposedOf)) {
      text += `\t${comp.language.go!.name}\n`;
    }
    // used to track when to add an extra \n between fields that have comments
    let first = true;
    for (const prop of values(this.Properties)) {
      if (hasDescription(prop.language.go!)) {
        if (!first) {
          // add an extra new-line between fields IFF the field
          // has a comment and it's not the very first one.
          text += '\n';
        }
        text += `\t${comment(prop.language.go!.description, '// ')}\n`;
      }
      let typeName = substituteDiscriminator(prop.schema);
      if (prop.schema.type === SchemaType.Constant) {
        // for constants we use the underlying type name
        typeName = (<ConstantSchema>prop.schema).valueType.language.go!.name;
      }
      let serialization = prop.serializedName;
      if (this.Language.marshallingFormat === 'json') {
        serialization += ',omitempty';
      } else if (this.Language.marshallingFormat === 'xml') {
        // default to using the serialization name
        if (prop.schema.serialization?.xml?.name) {
          // xml can specifiy its own name, prefer that if available
          serialization = prop.schema.serialization.xml.name;
        }
        if (prop.schema.serialization?.xml?.attribute) {
          // value comes from an xml attribute
          serialization += ',attr';
        } else if (isArraySchema(prop.schema)) {
          // start with the serialized name of the element, preferring xml name if available
          let inner = prop.schema.elementType.language.go!.name;
          if (prop.schema.elementType.serialization?.xml?.name) {
            inner = prop.schema.elementType.serialization.xml.name;
          }
          // arrays can be wrapped or unwrapped.  here's a wrapped example
          // note how the array of apple objects is "wrapped" in GoodApples
          // <AppleBarrel>
          //   <GoodApples>
          //     <Apple>Fuji</Apple>
          //     <Apple>Gala</Apple>
          //   </GoodApples>
          // </AppleBarrel>

          // here's an unwrapped example, the array of slide objects
          // is embedded directly in the object (no "wrapping")
          // <slideshow>
          //   <slide>
          //     <title>Wake up to WonderWidgets!</title>
          //   </slide>
          //   <slide>
          //     <title>Overview</title>
          //   </slide>
          // </slideshow>

          // arrays in the response type are handled slightly different as we
          // unmarshal directly into them so no need to add the unwrapping.
          if (prop.schema.serialization?.xml?.wrapped && this.Language.responseType !== true) {
            serialization += `>${inner}`;
          } else {
            serialization = inner;
          }
        }
      }
      let tag = ` \`${this.Language.marshallingFormat}:"${serialization}"\``;
      // if this is a response type then omit the tag IFF the marshalling format is
      // JSON, it's a header or is the RawResponse field.  XML marshalling needs a tag.
      if (this.Language.responseType === true && (this.Language.marshallingFormat !== 'xml' || prop.language.go!.name === 'RawResponse')) {
        tag = '';
      }
      let pointer = '*';
<<<<<<< HEAD
      if (prop.schema.language.go!.discriminator || prop.schema.language.go!.funcType) {
=======
      if (prop.schema.language.go!.discriminatorInterface) {
>>>>>>> b5fe01f5
        // pointer-to-interface introduces very clunky code
        pointer = '';
      }
      text += `\t${prop.language.go!.name} ${pointer}${typeName}${tag}\n`;
      first = false;
    }
    for (const param of values(this.Parameters)) {
      // if Parameters is set this is a param group struct
      // none of its fields need to participate in marshalling
      if (param.implementation === ImplementationLocation.Client) {
        // don't add globals to the per-method options struct
        continue;
      }
      if (hasDescription(param.language.go!)) {
        text += `\t${comment(param.language.go!.description, '// ')}\n`;
      }
      let pointer = '*';
      if (param.required || param.schema.language.go!.discriminatorInterface) {
        // pointer-to-interface introduces very clunky code
        pointer = '';
      }
      text += `\t${pascalCase(param.language.go!.name)} ${pointer}${param.schema.language.go!.name}\n`;
    }
    text += '}\n\n';
    return text;
  }

<<<<<<< HEAD
  // creates a custom marshaller for this type
  marshaller(): string {
    // only needed for discriminated types, types with time.Time or where the XML name doesn't match the type name
    if (this.Language.needsDateTimeMarshalling === undefined && this.Language.xmlWrapperName === undefined &&
      this.Language.discriminatorEnum === undefined) {
      return '';
    }
    const receiver = this.Language.name[0].toLowerCase();
    let formatSig = 'JSON() ([]byte, error)';
    if (this.Language.marshallingFormat === 'xml') {
      formatSig = 'XML(e *xml.Encoder, start xml.StartElement) error';
    }
    let text = `func (${receiver} ${this.Language.name}) Marshal${formatSig} {\n`;
    if (this.Language.xmlWrapperName) {
      text += `\tstart.Name.Local = "${this.Language.xmlWrapperName}"\n`;
    } else if (this.Language.discriminatorEnum) {
      // find the discriminator property
      for (const prop of values(this.Properties)) {
        if (prop.isDiscriminator) {
          text += `\t${receiver}.${prop.language.go!.name} = `;
          if (this.Language.discriminatorRealEnum) {
            text += `${this.Language.discriminatorEnum}.ToPtr()\n`;
          } else {
            text += `strptr(${this.Language.discriminatorEnum})\n`;
          }
          break;
        }
      }
    }
    text += this.generateAliasType(receiver, true);
    if (this.Language.marshallingFormat === 'json') {
      text += '\treturn json.Marshal(aux)\n';
    } else {
      text += '\treturn e.EncodeElement(aux, start)\n';
    }
    text += '}\n\n';
    return text;
  }

  // creates a custom unmarshaller for this type
  unmarshaller(): string {
    // only needed for discriminated types, types containing discriminated types, or types with time.Time
    const hasPolymorphicField = values(this.Properties).first((each: Property) => {
      if (isObjectSchema(each.schema)) {
        return each.schema.discriminator !== undefined;
      }
      return false;
    });
    if (this.Language.discriminatorEnum === undefined && !hasPolymorphicField && this.Language.needsDateTimeMarshalling === undefined) {
      return '';
    }
    const receiver = this.Language.name[0].toLowerCase();
    let formatSig = 'JSON(data []byte)';
    if (this.Language.marshallingFormat === 'xml') {
      formatSig = 'XML(d *xml.Decoder, start xml.StartElement)';
    }
    let text = `func (${receiver} *${this.Language.name}) Unmarshal${formatSig} error {\n`;
    if (this.Language.discriminatorEnum || hasPolymorphicField) {
      if (this.Language.responseType === true) {
        // add a custom unmarshaller to the response envelope
        // find the discriminated type field
        let field = 'FIND';
        let type = 'FIND';
        for (const prop of values(this.Properties)) {
          if (prop.isDiscriminator) {
            field = prop.language.go!.name;
            type = prop.schema.language.go!.discriminator;
            break;
          }
        }
        text += `\tt, err := unmarshal${type}(data)\n`;
        text += '\tif err != nil {\n';
        text += '\t\treturn err\n';
        text += '\t}\n';
        text += `\t${receiver}.${field} = t\n`;
      } else {
        // polymorphic type, or type containing a polymorphic type
        text += '\tvar rawMsg map[string]*json.RawMessage\n';
        text += '\tif err := json.Unmarshal(data, &rawMsg); err != nil {\n';
        text += '\t\treturn err\n';
        text += '\t}\n';
        text += '\tfor k, v := range rawMsg {\n';
        text += '\t\tvar err error\n';
        text += '\t\tswitch k {\n';
        // unmarshal each field one by one
        for (const prop of values(this.Properties)) {
          text += `\t\tcase "${prop.serializedName}":\n`;
          text += '\t\t\tif v != nil {\n';
          if (prop.schema.language.go!.discriminator) {
            text += `\t\t\t\t${receiver}.${prop.language.go!.name}, err = unmarshal${prop.schema.language.go!.discriminator}(*v)\n`;
          } else if (isArraySchema(prop.schema) && prop.schema.elementType.language.go!.discriminator) {
            text += `\t\t\t\t${receiver}.${prop.language.go!.name}, err = unmarshal${prop.schema.elementType.language.go!.discriminator}Array(*v)\n`;
          } else if (prop.schema.language.go!.internalTimeType) {
            text += `\t\t\t\tvar aux ${prop.schema.language.go!.internalTimeType}\n`;
            text += '\t\t\t\terr = json.Unmarshal(*v, &aux)\n';
            text += `\t\t\t\t${receiver}.${prop.language.go!.name} = (*time.Time)(&aux)\n`;
          } else {
            text += `\t\t\t\terr = json.Unmarshal(*v, &${receiver}.${prop.language.go!.name})\n`;
          }
          text += '\t\t\t}\n';
        }
        text += '\t\t}\n';
        text += '\t\tif err != nil {\n';
        text += '\t\t\treturn err\n';
        text += '\t\t}\n';
        text += '\t}\n';
      }
    } else {
      // non-polymorphic case, must be something with time.Time
      text += this.generateAliasType(receiver, false);
      if (this.Language.marshallingFormat === 'json') {
        text += '\tif err := json.Unmarshal(data, aux); err != nil {\n';
        text += '\t\treturn err\n';
        text += '\t}\n';
      } else {
        text += '\tif err := d.DecodeElement(aux, &start); err != nil {\n';
        text += '\t\treturn err\n';
        text += '\t}\n';
      }
      for (const prop of values(this.Properties)) {
        if (prop.schema.type !== SchemaType.DateTime) {
          continue;
        }
        text += `\t${receiver}.${prop.language.go!.name} = (*time.Time)(aux.${prop.language.go!.name})\n`;
      }
    }
    text += '\treturn nil\n';
    text += '}\n\n';
    return text;
  }

=======
>>>>>>> b5fe01f5
  discriminator(): string {
    if (!this.Language.discriminatorInterface) {
      return '';
    }
    let text = `// ${this.Language.discriminatorInterface} provides polymorphic access to related types.\n`;
    text += `type ${this.Language.discriminatorInterface} interface {\n`;
    if (this.Language.discriminatorParent) {
      text += `\t${this.Language.discriminatorParent}\n`;
    }
    text += `\tGet${this.Language.name}() *${this.Language.name}\n`;
    text += '}\n\n';
    return text;
  }
}

function generateStructs(objects?: ObjectSchema[]): StructDef[] {
  const structTypes = new Array<StructDef>();
  for (const obj of values(objects)) {
    const props = new Array<Property>();
    // add immediate properties
    for (const prop of values(obj.properties)) {
      props.push(prop);
    }
    const structDef = generateStruct(obj.language.go!, props);
    // now add the parent type
    let parentType: ObjectSchema | undefined;
    for (const parent of values(obj.parents?.immediate)) {
      if (isObjectSchema(parent)) {
        parentType = parent;
        structDef.ComposedOf.push(parent);
      }
    }
    const hasPolymorphicField = values(obj.properties).first((each: Property) => {
      if (isObjectSchema(each.schema)) {
        return each.schema.discriminator !== undefined;
      }
      return false;
    });
    if (obj.language.go!.errorType) {
      // add Error() method
      let text = `func (e ${obj.language.go!.name}) Error() string {\n`;
      text += `\tmsg := ""\n`;
      for (const prop of values(structDef.Properties)) {
        text += `\tif e.${prop.language.go!.name} != nil {\n`;
        text += `\t\tmsg += fmt.Sprintf("${prop.language.go!.name}: %v\\n", *e.${prop.language.go!.name})\n`;
        text += `\t}\n`;
      }
      text += '\tif msg == "" {\n';
      text += '\t\tmsg = "missing error info"\n';
      text += '\t}\n';
      text += '\treturn msg\n';
      text += '}\n\n';
      structDef.Methods.push({ name: 'Error', text: text });
    } else if (obj.discriminator) {
      // only need to generate interface method and internal marshaller for discriminators (Fish, Salmon, Shark)
      generateDiscriminatorMethods(obj, structDef, parentType!);
      // the root type doesn't get a marshaller as callers don't instantiate instances of it
      if (!obj.language.go!.rootDiscriminator) {
        generateDiscriminatedTypeMarshaller(obj, structDef, parentType!);
      }
      generateDiscriminatedTypeUnmarshaller(obj, structDef, parentType!);
    } else if (obj.discriminatorValue) {
      generateDiscriminatedTypeMarshaller(obj, structDef, parentType!);
      generateDiscriminatedTypeUnmarshaller(obj, structDef, parentType!);
    } else if (hasPolymorphicField) {
      generateDiscriminatedTypeUnmarshaller(obj, structDef, parentType!);
    } else if (obj.language.go!.needsDateTimeMarshalling || obj.language.go!.xmlWrapperName) {
      // TODO: unify marshalling schemes?
      generateMarshaller(structDef);
      if (obj.language.go!.needsDateTimeMarshalling) {
        generateUnmarshaller(structDef);
      }
    }
    structDef.ComposedOf.sort((a: ObjectSchema, b: ObjectSchema) => { return sortAscending(a.language.go!.name, b.language.go!.name); });
    structTypes.push(structDef);
  }
  return structTypes;
}

function generateStruct(lang: Language, props?: Property[]): StructDef {
  if (lang.errorType) {
    imports.add('fmt');
  }
  if (lang.responseType) {
    imports.add('net/http');
  }
  if (lang.isLRO) {
    imports.add('time');
    imports.add('context');
  }
  if (lang.needsDateTimeMarshalling) {
    imports.add('encoding/' + lang.marshallingFormat);
  }
  const st = new StructDef(lang, props);
  for (const prop of values(props)) {
    imports.addImportForSchemaType(prop.schema);
  }
  return st;
}

function generateParamGroupStruct(lang: Language, params: Parameter[]): StructDef {
  const st = new StructDef(lang, undefined, params);
  for (const param of values(params)) {
    imports.addImportForSchemaType(param.schema);
  }
  return st;
}

function generateUnmarshallerForResponseEnvelope(structDef: StructDef) {
  // if the response envelope contains a discriminated type we need an unmarshaller
  let found = false;
  for (const prop of values(structDef.Properties)) {
    if (prop.isDiscriminator) {
      found = true;
      break;
    }
  }
  if (!found) {
    return;
  }
  const receiver = structDef.Language.name[0].toLowerCase();
  let unmarshaller = `func (${receiver} *${structDef.Language.name}) UnmarshalJSON(data []byte) error {\n`;
  // add a custom unmarshaller to the response envelope
  // find the discriminated type field
  let field = '';
  let type = '';
  for (const prop of values(structDef.Properties)) {
    if (prop.isDiscriminator) {
      field = prop.language.go!.name;
      type = prop.schema.language.go!.discriminatorInterface;
      break;
    }
  }
  if (field === '' || type === '') {
    throw console.error(`failed to the discriminated type field for response envelope ${structDef.Language.name}`);
  }
  unmarshaller += `\tt, err := unmarshal${type}(data)\n`;
  unmarshaller += '\tif err != nil {\n';
  unmarshaller += '\t\treturn err\n';
  unmarshaller += '\t}\n';
  unmarshaller += `\t${receiver}.${field} = t\n`;
  unmarshaller += '\treturn nil\n';
  unmarshaller += '}\n\n';
  structDef.Methods.push({ name: 'UnmarshalJSON', text: unmarshaller });
}

function generateDiscriminatorMethods(obj: ObjectSchema, structDef: StructDef, parentType: ObjectSchema) {
  const typeName = obj.language.go!.name;
  const receiver = typeName[0].toLowerCase();
  // generate interface method
  const interfaceMethod = `Get${typeName}`;
  const method = `func (${receiver} *${typeName}) ${interfaceMethod}() *${typeName} { return ${receiver} }\n\n`;
  structDef.Methods.push({ name: interfaceMethod, text: method });
  // generate internal marshaller method
  const paramType = obj.discriminator!.property.schema.language.go!.name;
  const paramName = 'discValue';
  let marshalInteral = `func (${receiver} ${typeName}) marshalInternal(${paramName} ${paramType}) map[string]interface{} {\n`;
  if (parentType) {
    marshalInteral += `\tobjectMap := ${receiver}.${parentType.language.go!.name}.marshalInternal(${paramName})\n`;
  } else {
    marshalInteral += '\tobjectMap := make(map[string]interface{})\n';
  }
  for (const prop of values(structDef.Properties)) {
    if (prop.isDiscriminator) {
      marshalInteral += `\t${receiver}.${prop.language.go!.name} = &${paramName}\n`;
      marshalInteral += `\tobjectMap["${prop.serializedName}"] = ${receiver}.${prop.language.go!.name}\n`;
    } else {
      marshalInteral += `\tif ${receiver}.${prop.language.go!.name} != nil {\n`;
      if (prop.schema.language.go!.internalTimeType) {
        marshalInteral += `\t\tobjectMap["${prop.serializedName}"] = (*${prop.schema.language.go!.internalTimeType})(${receiver}.${prop.language.go!.name})\n`;
      } else {
        marshalInteral += `\t\tobjectMap["${prop.serializedName}"] = ${receiver}.${prop.language.go!.name}\n`;
      }
      marshalInteral += `\t}\n`;
    }
  }
  marshalInteral += '\treturn objectMap\n';
  marshalInteral += '}\n\n';
  structDef.Methods.push({ name: 'marshalInternal', text: marshalInteral });
}

function generateDiscriminatedTypeMarshaller(obj: ObjectSchema, structDef: StructDef, parentType: ObjectSchema) {
  const typeName = structDef.Language.name;
  const receiver = typeName[0].toLowerCase();
  // generate marshaller method
  let marshaller = `func (${receiver} ${typeName}) MarshalJSON() ([]byte, error) {\n`;
  marshaller += `\tobjectMap := ${receiver}.${parentType!.language.go!.name}.marshalInternal(${obj.discriminatorValue})\n`;
  for (const prop of values(structDef.Properties)) {
    marshaller += `\tif ${receiver}.${prop.language.go!.name} != nil {\n`;
    if (prop.schema.language.go!.internalTimeType) {
      marshaller += `\t\tobjectMap["${prop.serializedName}"] = (*${prop.schema.language.go!.internalTimeType})(${receiver}.${prop.language.go!.name})\n`;
    } else {
      marshaller += `\t\tobjectMap["${prop.serializedName}"] = ${receiver}.${prop.language.go!.name}\n`;
    }
    marshaller += `\t}\n`;
  }
  marshaller += '\treturn json.Marshal(objectMap)\n';
  marshaller += '}\n\n';
  structDef.Methods.push({ name: 'MarshalJSON', text: marshaller });
}

function generateDiscriminatedTypeUnmarshaller(obj: ObjectSchema, structDef: StructDef, parentType?: ObjectSchema) {
  // there's a corner-case where a derived type might not add any new fields (Cookiecuttershark).
  // in this case skip adding the unmarshaller as it's not necessary and doesn't compile.
  if (!structDef.Properties || structDef.Properties.length === 0) {
    return;
  }
  const typeName = structDef.Language.name;
  const receiver = typeName[0].toLowerCase();
  let unmarshaller = `func (${receiver} *${typeName}) UnmarshalJSON(data []byte) error {\n`;
  // polymorphic type, or type containing a polymorphic type
  unmarshaller += '\tvar rawMsg map[string]*json.RawMessage\n';
  unmarshaller += '\tif err := json.Unmarshal(data, &rawMsg); err != nil {\n';
  unmarshaller += '\t\treturn err\n';
  unmarshaller += '\t}\n';
  unmarshaller += '\tfor k, v := range rawMsg {\n';
  unmarshaller += '\t\tvar err error\n';
  unmarshaller += '\t\tswitch k {\n';
  // unmarshal each field one by one
  for (const prop of values(structDef.Properties)) {
    unmarshaller += `\t\tcase "${prop.serializedName}":\n`;
    unmarshaller += '\t\t\tif v != nil {\n';
    if (prop.schema.language.go!.discriminatorInterface) {
      unmarshaller += `\t\t\t\t${receiver}.${prop.language.go!.name}, err = unmarshal${prop.schema.language.go!.discriminatorInterface}(*v)\n`;
    } else if (isArraySchema(prop.schema) && prop.schema.elementType.language.go!.discriminatorInterface) {
      unmarshaller += `\t\t\t\t${receiver}.${prop.language.go!.name}, err = unmarshal${prop.schema.elementType.language.go!.discriminatorInterface}Array(*v)\n`;
    } else if (prop.schema.language.go!.internalTimeType) {
      unmarshaller += `\t\t\t\tvar aux ${prop.schema.language.go!.internalTimeType}\n`;
      unmarshaller += '\t\t\t\terr = json.Unmarshal(*v, &aux)\n';
      unmarshaller += `\t\t\t\t${receiver}.${prop.language.go!.name} = (*time.Time)(&aux)\n`;
    } else {
      unmarshaller += `\t\t\t\terr = json.Unmarshal(*v, &${receiver}.${prop.language.go!.name})\n`;
    }
    unmarshaller += '\t\t\t}\n';
  }
  unmarshaller += '\t\t}\n';
  unmarshaller += '\t\tif err != nil {\n';
  unmarshaller += '\t\t\treturn err\n';
  unmarshaller += '\t\t}\n';
  unmarshaller += '\t}\n';
  if (!obj.language.go!.rootDiscriminator && parentType) {
    unmarshaller += `\treturn json.Unmarshal(data, &${receiver}.${parentType.language.go!.name})\n`;
  } else {
    unmarshaller += '\treturn nil\n';
  }
  unmarshaller += '}\n\n';
  structDef.Methods.push({ name: 'UnmarshalJSON', text: unmarshaller });
}

function generateMarshaller(structDef: StructDef) {
  // only needed for types with time.Time or where the XML name doesn't match the type name
  const receiver = structDef.Language.name[0].toLowerCase();
  let formatSig = 'JSON() ([]byte, error)';
  let methodName = 'MarshalJSON';
  if (structDef.Language.marshallingFormat === 'xml') {
    formatSig = 'XML(e *xml.Encoder, start xml.StartElement) error'
    methodName = 'MarshalXML';
  }
  let text = `func (${receiver} ${structDef.Language.name}) Marshal${formatSig} {\n`;
  if (structDef.Language.xmlWrapperName) {
    text += `\tstart.Name.Local = "${structDef.Language.xmlWrapperName}"\n`;
  }
  text += generateAliasType(structDef, receiver, true);
  if (structDef.Language.marshallingFormat === 'json') {
    text += '\treturn json.Marshal(aux)\n';
  } else {
    text += '\treturn e.EncodeElement(aux, start)\n';
  }
  text += '}\n\n';
  structDef.Methods.push({ name: methodName, text: text });
}

function generateUnmarshaller(structDef: StructDef) {
  // non-polymorphic case, must be something with time.Time
  const receiver = structDef.Language.name[0].toLowerCase();
  let formatSig = 'JSON(data []byte)';
  let methodName = 'UnmarshalJSON';
  if (structDef.Language.marshallingFormat === 'xml') {
    formatSig = 'XML(d *xml.Decoder, start xml.StartElement)';
    methodName = 'UnmarshalXML';
  }
  let text = `func (${receiver} *${structDef.Language.name}) Unmarshal${formatSig} error {\n`;
  text += generateAliasType(structDef, receiver, false);
  if (structDef.Language.marshallingFormat === 'json') {
    text += '\tif err := json.Unmarshal(data, aux); err != nil {\n';
    text += '\t\treturn err\n';
    text += '\t}\n';
  } else {
    text += '\tif err := d.DecodeElement(aux, &start); err != nil {\n';
    text += '\t\treturn err\n';
    text += '\t}\n';
  }
  for (const prop of values(structDef.Properties)) {
    if (prop.schema.type !== SchemaType.DateTime) {
      continue;
    }
    text += `\t${receiver}.${prop.language.go!.name} = (*time.Time)(aux.${prop.language.go!.name})\n`;
  }
  text += '\treturn nil\n';
  text += '}\n\n';
  structDef.Methods.push({ name: methodName, text: text });
}

// generates an alias type used by custom marshaller/unmarshaller
function generateAliasType(structDef: StructDef, receiver: string, forMarshal: boolean): string {
  let text = `\ttype alias ${structDef.Language.name}\n`;
  text += `\taux := &struct {\n`;
  text += `\t\t*alias\n`;
  for (const prop of values(structDef.Properties)) {
    if (prop.schema.type !== SchemaType.DateTime) {
      continue;
    }
    let sn = prop.serializedName;
    if (prop.schema.serialization?.xml?.name) {
      // xml can specifiy its own name, prefer that if available
      sn = prop.schema.serialization.xml.name;
    }
    text += `\t\t${prop.language.go!.name} *${prop.schema.language.go!.internalTimeType} \`${structDef.Language.marshallingFormat}:"${sn}"\`\n`;
  }
  text += `\t}{\n`;
  let rec = receiver;
  if (forMarshal) {
    rec = '&' + rec;
  }
  text += `\t\talias: (*alias)(${rec}),\n`;
  if (forMarshal) {
    // emit code to initialize time fields
    for (const prop of values(structDef.Properties)) {
      if (prop.schema.type !== SchemaType.DateTime) {
        continue;
      }
      text += `\t\t${prop.language.go!.name}: (*${prop.schema.language.go!.internalTimeType})(${receiver}.${prop.language.go!.name}),\n`;
    }
  }
  text += `\t}\n`;
  return text;
}<|MERGE_RESOLUTION|>--- conflicted
+++ resolved
@@ -156,11 +156,7 @@
         tag = '';
       }
       let pointer = '*';
-<<<<<<< HEAD
-      if (prop.schema.language.go!.discriminator || prop.schema.language.go!.funcType) {
-=======
-      if (prop.schema.language.go!.discriminatorInterface) {
->>>>>>> b5fe01f5
+      if (prop.schema.language.go!.discriminatorInterface || prop.schema.language.go!.funcType) {
         // pointer-to-interface introduces very clunky code
         pointer = '';
       }
@@ -188,140 +184,6 @@
     return text;
   }
 
-<<<<<<< HEAD
-  // creates a custom marshaller for this type
-  marshaller(): string {
-    // only needed for discriminated types, types with time.Time or where the XML name doesn't match the type name
-    if (this.Language.needsDateTimeMarshalling === undefined && this.Language.xmlWrapperName === undefined &&
-      this.Language.discriminatorEnum === undefined) {
-      return '';
-    }
-    const receiver = this.Language.name[0].toLowerCase();
-    let formatSig = 'JSON() ([]byte, error)';
-    if (this.Language.marshallingFormat === 'xml') {
-      formatSig = 'XML(e *xml.Encoder, start xml.StartElement) error';
-    }
-    let text = `func (${receiver} ${this.Language.name}) Marshal${formatSig} {\n`;
-    if (this.Language.xmlWrapperName) {
-      text += `\tstart.Name.Local = "${this.Language.xmlWrapperName}"\n`;
-    } else if (this.Language.discriminatorEnum) {
-      // find the discriminator property
-      for (const prop of values(this.Properties)) {
-        if (prop.isDiscriminator) {
-          text += `\t${receiver}.${prop.language.go!.name} = `;
-          if (this.Language.discriminatorRealEnum) {
-            text += `${this.Language.discriminatorEnum}.ToPtr()\n`;
-          } else {
-            text += `strptr(${this.Language.discriminatorEnum})\n`;
-          }
-          break;
-        }
-      }
-    }
-    text += this.generateAliasType(receiver, true);
-    if (this.Language.marshallingFormat === 'json') {
-      text += '\treturn json.Marshal(aux)\n';
-    } else {
-      text += '\treturn e.EncodeElement(aux, start)\n';
-    }
-    text += '}\n\n';
-    return text;
-  }
-
-  // creates a custom unmarshaller for this type
-  unmarshaller(): string {
-    // only needed for discriminated types, types containing discriminated types, or types with time.Time
-    const hasPolymorphicField = values(this.Properties).first((each: Property) => {
-      if (isObjectSchema(each.schema)) {
-        return each.schema.discriminator !== undefined;
-      }
-      return false;
-    });
-    if (this.Language.discriminatorEnum === undefined && !hasPolymorphicField && this.Language.needsDateTimeMarshalling === undefined) {
-      return '';
-    }
-    const receiver = this.Language.name[0].toLowerCase();
-    let formatSig = 'JSON(data []byte)';
-    if (this.Language.marshallingFormat === 'xml') {
-      formatSig = 'XML(d *xml.Decoder, start xml.StartElement)';
-    }
-    let text = `func (${receiver} *${this.Language.name}) Unmarshal${formatSig} error {\n`;
-    if (this.Language.discriminatorEnum || hasPolymorphicField) {
-      if (this.Language.responseType === true) {
-        // add a custom unmarshaller to the response envelope
-        // find the discriminated type field
-        let field = 'FIND';
-        let type = 'FIND';
-        for (const prop of values(this.Properties)) {
-          if (prop.isDiscriminator) {
-            field = prop.language.go!.name;
-            type = prop.schema.language.go!.discriminator;
-            break;
-          }
-        }
-        text += `\tt, err := unmarshal${type}(data)\n`;
-        text += '\tif err != nil {\n';
-        text += '\t\treturn err\n';
-        text += '\t}\n';
-        text += `\t${receiver}.${field} = t\n`;
-      } else {
-        // polymorphic type, or type containing a polymorphic type
-        text += '\tvar rawMsg map[string]*json.RawMessage\n';
-        text += '\tif err := json.Unmarshal(data, &rawMsg); err != nil {\n';
-        text += '\t\treturn err\n';
-        text += '\t}\n';
-        text += '\tfor k, v := range rawMsg {\n';
-        text += '\t\tvar err error\n';
-        text += '\t\tswitch k {\n';
-        // unmarshal each field one by one
-        for (const prop of values(this.Properties)) {
-          text += `\t\tcase "${prop.serializedName}":\n`;
-          text += '\t\t\tif v != nil {\n';
-          if (prop.schema.language.go!.discriminator) {
-            text += `\t\t\t\t${receiver}.${prop.language.go!.name}, err = unmarshal${prop.schema.language.go!.discriminator}(*v)\n`;
-          } else if (isArraySchema(prop.schema) && prop.schema.elementType.language.go!.discriminator) {
-            text += `\t\t\t\t${receiver}.${prop.language.go!.name}, err = unmarshal${prop.schema.elementType.language.go!.discriminator}Array(*v)\n`;
-          } else if (prop.schema.language.go!.internalTimeType) {
-            text += `\t\t\t\tvar aux ${prop.schema.language.go!.internalTimeType}\n`;
-            text += '\t\t\t\terr = json.Unmarshal(*v, &aux)\n';
-            text += `\t\t\t\t${receiver}.${prop.language.go!.name} = (*time.Time)(&aux)\n`;
-          } else {
-            text += `\t\t\t\terr = json.Unmarshal(*v, &${receiver}.${prop.language.go!.name})\n`;
-          }
-          text += '\t\t\t}\n';
-        }
-        text += '\t\t}\n';
-        text += '\t\tif err != nil {\n';
-        text += '\t\t\treturn err\n';
-        text += '\t\t}\n';
-        text += '\t}\n';
-      }
-    } else {
-      // non-polymorphic case, must be something with time.Time
-      text += this.generateAliasType(receiver, false);
-      if (this.Language.marshallingFormat === 'json') {
-        text += '\tif err := json.Unmarshal(data, aux); err != nil {\n';
-        text += '\t\treturn err\n';
-        text += '\t}\n';
-      } else {
-        text += '\tif err := d.DecodeElement(aux, &start); err != nil {\n';
-        text += '\t\treturn err\n';
-        text += '\t}\n';
-      }
-      for (const prop of values(this.Properties)) {
-        if (prop.schema.type !== SchemaType.DateTime) {
-          continue;
-        }
-        text += `\t${receiver}.${prop.language.go!.name} = (*time.Time)(aux.${prop.language.go!.name})\n`;
-      }
-    }
-    text += '\treturn nil\n';
-    text += '}\n\n';
-    return text;
-  }
-
-=======
->>>>>>> b5fe01f5
   discriminator(): string {
     if (!this.Language.discriminatorInterface) {
       return '';
@@ -577,7 +439,7 @@
   let formatSig = 'JSON() ([]byte, error)';
   let methodName = 'MarshalJSON';
   if (structDef.Language.marshallingFormat === 'xml') {
-    formatSig = 'XML(e *xml.Encoder, start xml.StartElement) error'
+    formatSig = 'XML(e *xml.Encoder, start xml.StartElement) error';
     methodName = 'MarshalXML';
   }
   let text = `func (${receiver} ${structDef.Language.name}) Marshal${formatSig} {\n`;
