--- conflicted
+++ resolved
@@ -6,13 +6,8 @@
 import { serialize, pascalCase } from '@azure-tools/codegen';
 import { Host, startSession, Session } from '@azure-tools/autorest-extension-base';
 import { codeModelSchema, CodeModel, Language } from '@azure-tools/codemodel';
-<<<<<<< HEAD
-import { visitor, clone, values } from '@azure-tools/linq';
+import { length, visitor, clone, values } from '@azure-tools/linq';
 import { CommonAcronyms, ReservedWords } from './mappings';
-// import * as fs from 'fs';
-=======
-import { length, visitor, clone, values } from '@azure-tools/linq';
->>>>>>> 3737a47b
 
 // The namer creates idiomatic Go names for types, properties, operations etc.
 export async function namer(host: Host) {
@@ -85,13 +80,8 @@
     details.name = capitalizeAcronyms(pascalCase(details.name));
     details.clientName = `${details.name}Client`; // we don't call GetEscapedReservedName here since any operation group that uses a reserved word will have 'Client' attached to it
     for (const op of values(group.operations)) {
-<<<<<<< HEAD
-      const details = <Language>op.language.go;
+      const details = <OperationNaming>op.language.go;
       details.name = getEscapedReservedName(capitalizeAcronyms(pascalCase(details.name)), "Method");
-=======
-      const details = <OperationNaming>op.language.go;
-      details.name = pascalCase(details.name);
-      details.name = capitalizeAcronyms(details.name)
       details.protocolNaming = new protocolMethods(details.name);
       // fix up response type name and description
       if (length(op.responses) > 1) {
@@ -101,7 +91,6 @@
       const name = `${op.language.go!.name}Response`;
       resp.language.go!.name = name;
       resp.language.go!.description = `${name} contains the response from method ${group.language.go!.name}.${op.language.go!.name}.`;
->>>>>>> 3737a47b
     }
   }
 
