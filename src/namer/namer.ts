--- conflicted
+++ resolved
@@ -8,10 +8,6 @@
 import { codeModelSchema, CodeModel, Language } from '@azure-tools/codemodel';
 import { length, visitor, clone, values } from '@azure-tools/linq';
 import { CommonAcronyms, ReservedWords } from './mappings';
-<<<<<<< HEAD
-import * as fs from "fs";
-=======
->>>>>>> cf4d9442
 
 // The namer creates idiomatic Go names for types, properties, operations etc.
 export async function namer(host: Host) {
@@ -21,11 +17,6 @@
     const session = await startSession<CodeModel>(host, {}, codeModelSchema);
 
     await process(session);
-
-    await fs.writeFile('testYAML.yaml', serialize(session.model), (err) => {
-      if (err) throw err;
-      console.log("File saved!")
-    })
 
     // output the model to the pipeline
     host.WriteFile('code-model-v4.yaml', serialize(session.model), undefined, 'code-model-v4');
@@ -93,13 +84,8 @@
       const details = <OperationNaming>op.language.go;
       details.name = getEscapedReservedName(capitalizeAcronyms(pascalCase(details.name)), 'Method');
       for (const param of values(op.request.parameters)) {
-<<<<<<< HEAD
         const paramDetails = <Language>param.language.go;
         paramDetails.name = getEscapedReservedName(paramDetails.name, 'Parameter');
-=======
-        const paramDetails = <Language>param.language.go
-        paramDetails.name = getEscapedReservedName(paramDetails.name, 'Parameter')
->>>>>>> cf4d9442
       }
       details.protocolNaming = new protocolMethods(details.name);
       // fix up response type name and description
@@ -144,7 +130,6 @@
 // for example 'curl' would end up as 'cURL' if we did case insensitive checks
 function capitalizeAcronyms(name: string): string {
   for (const word of CommonAcronyms) {
-<<<<<<< HEAD
     name = name.replace(word, word.toUpperCase());
   }
   return name;
@@ -164,25 +149,4 @@
   }
 
   return name;
-=======
-    name = name.replace(word, word.toUpperCase())
-  }
-  return name
 }
-
-// make sure that reserved words are escaped
-function getEscapedReservedName(name: string, appendValue: string): string {
-  if (name === null) {
-    throw new Error('GetEscapedReservedName: Cannot pass in a null value for "name" parameter')
-  }
-  if (appendValue === null) {
-    throw new Error('GetEscapedReservedName: Cannot pass in a null value for "appendValue" parameter')
-  }
-
-  if (ReservedWords.includes(name)) {
-    name += appendValue
-  }
-
-  return name
->>>>>>> cf4d9442
-}