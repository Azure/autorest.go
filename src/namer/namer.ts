--- conflicted
+++ resolved
@@ -3,20 +3,12 @@
  *  Licensed under the MIT License. See License.txt in the project root for license information.
  *  --------------------------------------------------------------------------------------------  */
 
-<<<<<<< HEAD
 import { serialize, pascalCase, camelCase } from '@azure-tools/codegen';
 import { Host, startSession, Session } from '@azure-tools/autorest-extension-base';
-import { codeModelSchema, CodeModel, Language} from '@azure-tools/codemodel';
+import { codeModelSchema, CodeModel, Language, Parameter} from '@azure-tools/codemodel';
 import { length, visitor, clone, values } from '@azure-tools/linq';
 import { CommonAcronyms, ReservedWords } from './mappings';
 import { LanguageHeader } from '../generator/common/helpers';
-=======
-import { serialize, pascalCase, camelCase } from '@azure-tools/codegen'
-import { Host, startSession, Session } from '@azure-tools/autorest-extension-base'
-import { codeModelSchema, CodeModel, Language, Parameter } from '@azure-tools/codemodel'
-import { length, visitor, clone, values } from '@azure-tools/linq'
-import { CommonAcronyms, ReservedWords } from './mappings'
->>>>>>> 0c5253f4
 
 // The namer creates idiomatic Go names for types, properties, operations etc.
 export async function namer(host: Host) {
