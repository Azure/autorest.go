// Copyright (c) Microsoft Corporation. All rights reserved.
// Licensed under the MIT License. See License.txt in the project root for license information.

using AutoRest.Core;
using AutoRest.Core.Model;
using AutoRest.Core.Utilities;
using AutoRest.Extensions;
using System;
using System.Collections.Generic;
using System.Linq;
using System.Text;
using System.Text.RegularExpressions;

namespace AutoRest.Go.Model
{
    public class CodeModelGo : CodeModel
    {
<<<<<<< HEAD
        private static readonly Regex semVerPattern = new Regex(@"^v?(?<major>\d+)\.(?<minor>\d+)\.(?<patch>\d+)(?:-(?<tag>\S+))?$", RegexOptions.Compiled);

=======

        private static readonly Regex semVerPattern = new Regex(@"^v?(?<major>\d+)\.(?<minor>\d+)\.(?<patch>\d+)(?:-(?<tag>\S+))?$", RegexOptions.Compiled);

        public string Version { get; }

        public string UserAgent
        {
            get
            {
                if (SpecifiedUserAgent == null) {
                    return DefaultUserAgent;
                }
                return SpecifiedUserAgent;
            }
            set
            {
                SpecifiedUserAgent = value;
            }
        }
        private string DefaultUserAgent{
            get
            {
                return $"Azure-SDK-For-Go/{Version} arm-{Namespace}/{ApiVersion}";
            }
        }
        private string SpecifiedUserAgent {
            get;
            set;
        }

>>>>>>> 395cbeb9
        public CodeModelGo()
        {
            Version = FormatVersion(Settings.Instance.PackageVersion);
<<<<<<< HEAD
=======
            SpecifiedUserAgent = Settings.Instance.Host?.GetValue<string>("user-agent").Result;
        }

        public override string Namespace
        {
            get
            {
                if (string.IsNullOrEmpty(base.Namespace))
                {
                    return base.Namespace;
                }

                return base.Namespace.ToLowerInvariant();
            }
            set
            {
                base.Namespace = value;
            }
>>>>>>> 395cbeb9
        }

        public string Version { get; }

        public string UserAgent => $"Azure-SDK-For-Go/{Version} arm-{Namespace}/{ApiVersion}";

        public string ServiceName => CodeNamerGo.Instance.PascalCase(Namespace ?? string.Empty);

        public string BaseClient => "BaseClient";
        public bool IsCustomBaseUri => Extensions.ContainsKey(SwaggerExtensions.ParameterizedHostExtension);

        public string APIType => Settings.Instance.Host?.GetValue<string>("openapi-type").Result;

        public IEnumerable<string> ClientImports
        {
            get
            {
                var imports = new HashSet<string>();
                imports.UnionWith(CodeNamerGo.Instance.AutorestImports);
                var clientMg = MethodGroups.FirstOrDefault(mg => string.IsNullOrEmpty(mg.Name));
                if (clientMg != null)
                {
                    imports.UnionWith(clientMg.Imports);
                }
                foreach (var p in Properties)
                {
                    p.ModelType.AddImports(imports);
                }
                return imports.OrderBy(i => i);
            }
        }

        public string ClientDocumentation => string.Format("{0} is the base client for {1}.", BaseClient, ServiceName);

<<<<<<< HEAD
=======
        public Dictionary<IModelType, string> PagedTypes { get; }

        // NextMethodUndefined is used to keep track of those models which are returned by paged methods,
        // but the next method is not defined in the service client, so these models need a preparer.
        public List<IModelType> NextMethodUndefined { get; }

>>>>>>> 395cbeb9
        public IEnumerable<string> ModelImports
        {
            get
            {
                // Create an ordered union of the imports each model requires
                var imports = new HashSet<string>();
                if (ModelTypes != null && ModelTypes.Cast<CompositeTypeGo>().Any(mtm => mtm.IsResponseType || mtm.IsWrapperType))
                {
                    imports.Add(PrimaryTypeGo.GetImportLine("github.com/Azure/go-autorest/autorest"));
                }
<<<<<<< HEAD
                if (ModelTypes.Any(mt => mt is FutureTypeGo))
                {
                    imports.Add(PrimaryTypeGo.GetImportLine("github.com/Azure/go-autorest/autorest/azure"));
                    imports.Add(PrimaryTypeGo.GetImportLine("net/http"));
                }
=======
>>>>>>> 395cbeb9
                ModelTypes.Cast<CompositeTypeGo>()
                    .ForEach(mt =>
                    {
                        mt.AddImports(imports);
                    });
                // if any paged types need a preparer created add the pageable imports
                if (ModelTypes.Any(mt => mt is PageTypeGo && mt.Cast<PageTypeGo>().PreparerNeeded))
                {
                    imports.UnionWith(CodeNamerGo.Instance.PageableImports);
                }
                return imports.OrderBy(i => i);
            }
        }

        public virtual IEnumerable<MethodGroupGo> MethodGroups => Operations.Cast<MethodGroupGo>();

        public bool ShouldValidate => (bool)AutoRest.Core.Settings.Instance.Host?.GetValue<bool?>("client-side-validation").Result;

        public string GlobalParameters
        {
            get
            {
                var declarations = new List<string>();
                foreach (var p in Properties)
                {
                    if (!p.SerializedName.IsApiVersion() && p.DefaultValue.FixedValue.IsNullOrEmpty())
                    {
                        declarations.Add(
                                string.Format(
                                        (p.IsRequired || p.ModelType.CanBeEmpty() ? "{0} {1}" : "{0} *{1}"),
                                         p.Name.Value.ToSentence(), p.ModelType.Name));
                    }
                }
                return string.Join(", ", declarations);
            }
        }

        public string HelperGlobalParameters
        {
            get
            {
                var invocationParams = new List<string>();
                foreach (var p in Properties)
                {
                    if (!p.SerializedName.IsApiVersion() && p.DefaultValue.FixedValue.IsNullOrEmpty())
                    {
                        invocationParams.Add(p.Name.Value.ToSentence());
                    }
                }
                return string.Join(", ", invocationParams);
            }
        }

        public string GlobalDefaultParameters
        {
            get
            {
                var declarations = new List<string>();
                foreach (var p in Properties)
                {
                    if (!p.SerializedName.IsApiVersion() && !p.DefaultValue.FixedValue.IsNullOrEmpty())
                    {
                        declarations.Add(
                                string.Format(
                                        (p.IsRequired || p.ModelType.CanBeEmpty() ? "{0} {1}" : "{0} *{1}"),
                                         p.Name.Value.ToSentence(), p.ModelType.Name.Value.ToSentence()));
                    }
                }
                return string.Join(", ", declarations);
            }
        }

        public string HelperGlobalDefaultParameters
        {
            get
            {
                var invocationParams = new List<string>();
                foreach (var p in Properties)
                {
                    if (!p.SerializedName.IsApiVersion() && !p.DefaultValue.FixedValue.IsNullOrEmpty())
                    {
                        invocationParams.Add("Default" + p.Name.Value);
                    }
                }
                return string.Join(", ", invocationParams);
            }
        }

        public string ConstGlobalDefaultParameters
        {
            get
            {
                var constDeclaration = new List<string>();
                if (!IsCustomBaseUri)
                {
                    constDeclaration.Add($"// DefaultBaseURI is the default URI used for the service {ServiceName}\nDefaultBaseURI = \"{BaseUrl}\"");
                }
                foreach (var p in Properties)
                {
                    if (!p.SerializedName.IsApiVersion() && !p.DefaultValue.FixedValue.IsNullOrEmpty())
                    {
                        constDeclaration.Add(string.Format("// Default{0} is the default value for {1}\nDefault{0} = {2}",
                            p.Name.Value,
                            p.Name.Value.ToPhrase(),
                            p.DefaultValue.Value));
                    }
                }
                return string.Join("\n", constDeclaration);
            }
        }

        public string AllGlobalParameters
        {
            get
            {
                if (GlobalParameters.IsNullOrEmpty())
                {
                    return GlobalDefaultParameters;
                }
                if (GlobalDefaultParameters.IsNullOrEmpty())
                {
                    return GlobalParameters;
                }
                return string.Join(", ", GlobalParameters, GlobalDefaultParameters);
            }
        }

        public string HelperAllGlobalParameters
        {
            get
            {
                if (HelperGlobalParameters.IsNullOrEmpty())
                {
                    return HelperGlobalDefaultParameters;
                }
                if (HelperGlobalDefaultParameters.IsNullOrEmpty())
                {
                    return HelperGlobalParameters;
                }
                return string.Join(", ", HelperGlobalParameters, HelperGlobalDefaultParameters);
            }
        }

        // client methods are the ones with no method group
        public IEnumerable<MethodGo> ClientMethods => Methods.Cast<MethodGo>().Where(m => string.IsNullOrEmpty(m.MethodGroup.Name));

        public override string Namespace
        {
            get => string.IsNullOrEmpty(base.Namespace) ? base.Namespace : base.Namespace.ToLowerInvariant();
            set => base.Namespace = value;
        }

        public string GetDocumentation => $"Package {Namespace} implements the Azure ARM {ServiceName} service API version {ApiVersion}.\n\n{(base.Documentation ?? string.Empty).UnwrapAnchorTags()}";

        /// FormatVersion normalizes a version string into a SemVer if it resembles one. Otherwise,
        /// it returns the original string unmodified. If version is empty or only comprised of
        /// whitespace, 
        public static string FormatVersion(string version)
        {

            if (string.IsNullOrWhiteSpace(version))
            {
                return "0.0.0";
            }

            var semVerMatch = semVerPattern.Match(version);

            if (!semVerMatch.Success)
            {
                return version;
            }

            var builder = new StringBuilder("v");
            builder.Append(semVerMatch.Groups["major"].Value);
            builder.Append('.');
            builder.Append(semVerMatch.Groups["minor"].Value);
            builder.Append('.');
            builder.Append(semVerMatch.Groups["patch"].Value);
            if (semVerMatch.Groups["tag"].Success)
            {
                builder.Append('-');
                builder.Append(semVerMatch.Groups["tag"].Value);
            }
            return builder.ToString();
        }

<<<<<<< HEAD
        /// <summary>
        /// Creates a pageable type for the specified method and updates its return type.
        /// </summary>
        /// <param name="method">The method to be modified.</param>
        internal void CreatePageableTypeForMethod(MethodGo method)
        {
            if (!method.IsPageable)
            {
                throw new InvalidOperationException("CreatePageableTypeForMethod requires method to be a pageable operation");
            }

            var page = new PageTypeGo(method);
            if (ModelTypes.Contains(page))
            {
                page = ModelTypes.Where(mt => mt.Equals(page)).First().Cast<PageTypeGo>();
            }
            else
            {
                Add(page);
                Add(page.IteratorType);
            }

            method.ReturnType = new Response(page, method.ReturnType.Headers);
        }

        /// <summary>
        /// Creates a future for the specified method and updates its return type.
        /// </summary>
        /// <param name="method">The method to be modified.</param>
        internal void CreateFutureTypeForMethod(MethodGo method)
=======
        /// FormatVersion normalizes a version string into a SemVer if it resembles one. Otherwise,
        /// it returns the original string unmodified. If version is empty or only comprised of
        /// whitespace, 
        public static string FormatVersion(string version)
>>>>>>> 395cbeb9
        {
            if (!method.IsLongRunningOperation())
            {
                throw new InvalidOperationException("CreateFutureTypeForMethod requires method to be a long-running operation");
            }

            // this is the future to return from the method
            var future = GetOrAddFuture(new FutureTypeGo(method));

            // if this is a pageable method create a future type for the
            // "list all" method wrapped in our custom response type
            if (method.IsPageable)
            {
                var listAllFuture = GetOrAddFuture(new FutureTypeGo(CodeNamerGo.Instance.GetFutureTypeName($"{method.Group}{method.Name}All"), method));
                method.ReturnType = new LroPagedResponseGo(future, listAllFuture, method.ReturnType.Headers);
            }
            else
            {
                method.ReturnType = new Response(future, method.ReturnType.Headers);
            }
        }

        /// <summary>
        /// Checks if the specified future type already exists, if it does return that one instead.
        /// If it does not exist it is added to the collection of model types and returned.
        /// </summary>
        /// <param name="futureType">The future type to check for and possibly add.</param>
        /// <returns>The existing or added object.</returns>
        private FutureTypeGo GetOrAddFuture(FutureTypeGo futureType)
        {
            // don't create duplicate future types
            if (ModelTypes.Contains(futureType))
            {
                futureType = ModelTypes.Where(mt => mt.Equals(futureType)).First().Cast<FutureTypeGo>();
            }
            else
            {
                Add(futureType);
            }
            return futureType;
        }
    }
}
<|MERGE_RESOLUTION|>--- conflicted
+++ resolved
@@ -1,403 +1,359 @@
-// Copyright (c) Microsoft Corporation. All rights reserved.
-// Licensed under the MIT License. See License.txt in the project root for license information.
-
-using AutoRest.Core;
-using AutoRest.Core.Model;
-using AutoRest.Core.Utilities;
-using AutoRest.Extensions;
-using System;
-using System.Collections.Generic;
-using System.Linq;
-using System.Text;
-using System.Text.RegularExpressions;
-
-namespace AutoRest.Go.Model
-{
-    public class CodeModelGo : CodeModel
-    {
-<<<<<<< HEAD
-        private static readonly Regex semVerPattern = new Regex(@"^v?(?<major>\d+)\.(?<minor>\d+)\.(?<patch>\d+)(?:-(?<tag>\S+))?$", RegexOptions.Compiled);
-
-=======
-
-        private static readonly Regex semVerPattern = new Regex(@"^v?(?<major>\d+)\.(?<minor>\d+)\.(?<patch>\d+)(?:-(?<tag>\S+))?$", RegexOptions.Compiled);
-
-        public string Version { get; }
-
-        public string UserAgent
-        {
-            get
-            {
-                if (SpecifiedUserAgent == null) {
-                    return DefaultUserAgent;
-                }
-                return SpecifiedUserAgent;
-            }
-            set
-            {
-                SpecifiedUserAgent = value;
-            }
-        }
-        private string DefaultUserAgent{
-            get
-            {
-                return $"Azure-SDK-For-Go/{Version} arm-{Namespace}/{ApiVersion}";
-            }
-        }
-        private string SpecifiedUserAgent {
-            get;
-            set;
-        }
-
->>>>>>> 395cbeb9
-        public CodeModelGo()
-        {
-            Version = FormatVersion(Settings.Instance.PackageVersion);
-<<<<<<< HEAD
-=======
-            SpecifiedUserAgent = Settings.Instance.Host?.GetValue<string>("user-agent").Result;
-        }
-
-        public override string Namespace
-        {
-            get
-            {
-                if (string.IsNullOrEmpty(base.Namespace))
-                {
-                    return base.Namespace;
-                }
-
-                return base.Namespace.ToLowerInvariant();
-            }
-            set
-            {
-                base.Namespace = value;
-            }
->>>>>>> 395cbeb9
-        }
-
-        public string Version { get; }
-
-        public string UserAgent => $"Azure-SDK-For-Go/{Version} arm-{Namespace}/{ApiVersion}";
-
-        public string ServiceName => CodeNamerGo.Instance.PascalCase(Namespace ?? string.Empty);
-
-        public string BaseClient => "BaseClient";
-        public bool IsCustomBaseUri => Extensions.ContainsKey(SwaggerExtensions.ParameterizedHostExtension);
-
-        public string APIType => Settings.Instance.Host?.GetValue<string>("openapi-type").Result;
-
-        public IEnumerable<string> ClientImports
-        {
-            get
-            {
-                var imports = new HashSet<string>();
-                imports.UnionWith(CodeNamerGo.Instance.AutorestImports);
-                var clientMg = MethodGroups.FirstOrDefault(mg => string.IsNullOrEmpty(mg.Name));
-                if (clientMg != null)
-                {
-                    imports.UnionWith(clientMg.Imports);
-                }
-                foreach (var p in Properties)
-                {
-                    p.ModelType.AddImports(imports);
-                }
-                return imports.OrderBy(i => i);
-            }
-        }
-
-        public string ClientDocumentation => string.Format("{0} is the base client for {1}.", BaseClient, ServiceName);
-
-<<<<<<< HEAD
-=======
-        public Dictionary<IModelType, string> PagedTypes { get; }
-
-        // NextMethodUndefined is used to keep track of those models which are returned by paged methods,
-        // but the next method is not defined in the service client, so these models need a preparer.
-        public List<IModelType> NextMethodUndefined { get; }
-
->>>>>>> 395cbeb9
-        public IEnumerable<string> ModelImports
-        {
-            get
-            {
-                // Create an ordered union of the imports each model requires
-                var imports = new HashSet<string>();
-                if (ModelTypes != null && ModelTypes.Cast<CompositeTypeGo>().Any(mtm => mtm.IsResponseType || mtm.IsWrapperType))
-                {
-                    imports.Add(PrimaryTypeGo.GetImportLine("github.com/Azure/go-autorest/autorest"));
-                }
-<<<<<<< HEAD
-                if (ModelTypes.Any(mt => mt is FutureTypeGo))
-                {
-                    imports.Add(PrimaryTypeGo.GetImportLine("github.com/Azure/go-autorest/autorest/azure"));
-                    imports.Add(PrimaryTypeGo.GetImportLine("net/http"));
-                }
-=======
->>>>>>> 395cbeb9
-                ModelTypes.Cast<CompositeTypeGo>()
-                    .ForEach(mt =>
-                    {
-                        mt.AddImports(imports);
-                    });
-                // if any paged types need a preparer created add the pageable imports
-                if (ModelTypes.Any(mt => mt is PageTypeGo && mt.Cast<PageTypeGo>().PreparerNeeded))
-                {
-                    imports.UnionWith(CodeNamerGo.Instance.PageableImports);
-                }
-                return imports.OrderBy(i => i);
-            }
-        }
-
-        public virtual IEnumerable<MethodGroupGo> MethodGroups => Operations.Cast<MethodGroupGo>();
-
-        public bool ShouldValidate => (bool)AutoRest.Core.Settings.Instance.Host?.GetValue<bool?>("client-side-validation").Result;
-
-        public string GlobalParameters
-        {
-            get
-            {
-                var declarations = new List<string>();
-                foreach (var p in Properties)
-                {
-                    if (!p.SerializedName.IsApiVersion() && p.DefaultValue.FixedValue.IsNullOrEmpty())
-                    {
-                        declarations.Add(
-                                string.Format(
-                                        (p.IsRequired || p.ModelType.CanBeEmpty() ? "{0} {1}" : "{0} *{1}"),
-                                         p.Name.Value.ToSentence(), p.ModelType.Name));
-                    }
-                }
-                return string.Join(", ", declarations);
-            }
-        }
-
-        public string HelperGlobalParameters
-        {
-            get
-            {
-                var invocationParams = new List<string>();
-                foreach (var p in Properties)
-                {
-                    if (!p.SerializedName.IsApiVersion() && p.DefaultValue.FixedValue.IsNullOrEmpty())
-                    {
-                        invocationParams.Add(p.Name.Value.ToSentence());
-                    }
-                }
-                return string.Join(", ", invocationParams);
-            }
-        }
-
-        public string GlobalDefaultParameters
-        {
-            get
-            {
-                var declarations = new List<string>();
-                foreach (var p in Properties)
-                {
-                    if (!p.SerializedName.IsApiVersion() && !p.DefaultValue.FixedValue.IsNullOrEmpty())
-                    {
-                        declarations.Add(
-                                string.Format(
-                                        (p.IsRequired || p.ModelType.CanBeEmpty() ? "{0} {1}" : "{0} *{1}"),
-                                         p.Name.Value.ToSentence(), p.ModelType.Name.Value.ToSentence()));
-                    }
-                }
-                return string.Join(", ", declarations);
-            }
-        }
-
-        public string HelperGlobalDefaultParameters
-        {
-            get
-            {
-                var invocationParams = new List<string>();
-                foreach (var p in Properties)
-                {
-                    if (!p.SerializedName.IsApiVersion() && !p.DefaultValue.FixedValue.IsNullOrEmpty())
-                    {
-                        invocationParams.Add("Default" + p.Name.Value);
-                    }
-                }
-                return string.Join(", ", invocationParams);
-            }
-        }
-
-        public string ConstGlobalDefaultParameters
-        {
-            get
-            {
-                var constDeclaration = new List<string>();
-                if (!IsCustomBaseUri)
-                {
-                    constDeclaration.Add($"// DefaultBaseURI is the default URI used for the service {ServiceName}\nDefaultBaseURI = \"{BaseUrl}\"");
-                }
-                foreach (var p in Properties)
-                {
-                    if (!p.SerializedName.IsApiVersion() && !p.DefaultValue.FixedValue.IsNullOrEmpty())
-                    {
-                        constDeclaration.Add(string.Format("// Default{0} is the default value for {1}\nDefault{0} = {2}",
-                            p.Name.Value,
-                            p.Name.Value.ToPhrase(),
-                            p.DefaultValue.Value));
-                    }
-                }
-                return string.Join("\n", constDeclaration);
-            }
-        }
-
-        public string AllGlobalParameters
-        {
-            get
-            {
-                if (GlobalParameters.IsNullOrEmpty())
-                {
-                    return GlobalDefaultParameters;
-                }
-                if (GlobalDefaultParameters.IsNullOrEmpty())
-                {
-                    return GlobalParameters;
-                }
-                return string.Join(", ", GlobalParameters, GlobalDefaultParameters);
-            }
-        }
-
-        public string HelperAllGlobalParameters
-        {
-            get
-            {
-                if (HelperGlobalParameters.IsNullOrEmpty())
-                {
-                    return HelperGlobalDefaultParameters;
-                }
-                if (HelperGlobalDefaultParameters.IsNullOrEmpty())
-                {
-                    return HelperGlobalParameters;
-                }
-                return string.Join(", ", HelperGlobalParameters, HelperGlobalDefaultParameters);
-            }
-        }
-
-        // client methods are the ones with no method group
-        public IEnumerable<MethodGo> ClientMethods => Methods.Cast<MethodGo>().Where(m => string.IsNullOrEmpty(m.MethodGroup.Name));
-
-        public override string Namespace
-        {
-            get => string.IsNullOrEmpty(base.Namespace) ? base.Namespace : base.Namespace.ToLowerInvariant();
-            set => base.Namespace = value;
-        }
-
-        public string GetDocumentation => $"Package {Namespace} implements the Azure ARM {ServiceName} service API version {ApiVersion}.\n\n{(base.Documentation ?? string.Empty).UnwrapAnchorTags()}";
-
-        /// FormatVersion normalizes a version string into a SemVer if it resembles one. Otherwise,
-        /// it returns the original string unmodified. If version is empty or only comprised of
-        /// whitespace, 
-        public static string FormatVersion(string version)
-        {
-
-            if (string.IsNullOrWhiteSpace(version))
-            {
-                return "0.0.0";
-            }
-
-            var semVerMatch = semVerPattern.Match(version);
-
-            if (!semVerMatch.Success)
-            {
-                return version;
-            }
-
-            var builder = new StringBuilder("v");
-            builder.Append(semVerMatch.Groups["major"].Value);
-            builder.Append('.');
-            builder.Append(semVerMatch.Groups["minor"].Value);
-            builder.Append('.');
-            builder.Append(semVerMatch.Groups["patch"].Value);
-            if (semVerMatch.Groups["tag"].Success)
-            {
-                builder.Append('-');
-                builder.Append(semVerMatch.Groups["tag"].Value);
-            }
-            return builder.ToString();
-        }
-
-<<<<<<< HEAD
-        /// <summary>
-        /// Creates a pageable type for the specified method and updates its return type.
-        /// </summary>
-        /// <param name="method">The method to be modified.</param>
-        internal void CreatePageableTypeForMethod(MethodGo method)
-        {
-            if (!method.IsPageable)
-            {
-                throw new InvalidOperationException("CreatePageableTypeForMethod requires method to be a pageable operation");
-            }
-
-            var page = new PageTypeGo(method);
-            if (ModelTypes.Contains(page))
-            {
-                page = ModelTypes.Where(mt => mt.Equals(page)).First().Cast<PageTypeGo>();
-            }
-            else
-            {
-                Add(page);
-                Add(page.IteratorType);
-            }
-
-            method.ReturnType = new Response(page, method.ReturnType.Headers);
-        }
-
-        /// <summary>
-        /// Creates a future for the specified method and updates its return type.
-        /// </summary>
-        /// <param name="method">The method to be modified.</param>
-        internal void CreateFutureTypeForMethod(MethodGo method)
-=======
-        /// FormatVersion normalizes a version string into a SemVer if it resembles one. Otherwise,
-        /// it returns the original string unmodified. If version is empty or only comprised of
-        /// whitespace, 
-        public static string FormatVersion(string version)
->>>>>>> 395cbeb9
-        {
-            if (!method.IsLongRunningOperation())
-            {
-                throw new InvalidOperationException("CreateFutureTypeForMethod requires method to be a long-running operation");
-            }
-
-            // this is the future to return from the method
-            var future = GetOrAddFuture(new FutureTypeGo(method));
-
-            // if this is a pageable method create a future type for the
-            // "list all" method wrapped in our custom response type
-            if (method.IsPageable)
-            {
-                var listAllFuture = GetOrAddFuture(new FutureTypeGo(CodeNamerGo.Instance.GetFutureTypeName($"{method.Group}{method.Name}All"), method));
-                method.ReturnType = new LroPagedResponseGo(future, listAllFuture, method.ReturnType.Headers);
-            }
-            else
-            {
-                method.ReturnType = new Response(future, method.ReturnType.Headers);
-            }
-        }
-
-        /// <summary>
-        /// Checks if the specified future type already exists, if it does return that one instead.
-        /// If it does not exist it is added to the collection of model types and returned.
-        /// </summary>
-        /// <param name="futureType">The future type to check for and possibly add.</param>
-        /// <returns>The existing or added object.</returns>
-        private FutureTypeGo GetOrAddFuture(FutureTypeGo futureType)
-        {
-            // don't create duplicate future types
-            if (ModelTypes.Contains(futureType))
-            {
-                futureType = ModelTypes.Where(mt => mt.Equals(futureType)).First().Cast<FutureTypeGo>();
-            }
-            else
-            {
-                Add(futureType);
-            }
-            return futureType;
-        }
-    }
-}
+// Copyright (c) Microsoft Corporation. All rights reserved.
+// Licensed under the MIT License. See License.txt in the project root for license information.
+
+using AutoRest.Core;
+using AutoRest.Core.Model;
+using AutoRest.Core.Utilities;
+using AutoRest.Extensions;
+using System;
+using System.Collections.Generic;
+using System.Linq;
+using System.Text;
+using System.Text.RegularExpressions;
+
+namespace AutoRest.Go.Model
+{
+    public class CodeModelGo : CodeModel
+    {
+        private static readonly Regex semVerPattern = new Regex(@"^v?(?<major>\d+)\.(?<minor>\d+)\.(?<patch>\d+)(?:-(?<tag>\S+))?$", RegexOptions.Compiled);
+
+        public CodeModelGo()
+        {
+            Version = FormatVersion(Settings.Instance.PackageVersion);
+            SpecifiedUserAgent = Settings.Instance.Host?.GetValue<string>("user-agent").Result;
+        }
+
+        public string Version { get; }
+
+        public string UserAgent
+        {
+            get
+            {
+                if (SpecifiedUserAgent == null)
+                {
+                    return DefaultUserAgent;
+                }
+                return SpecifiedUserAgent;
+            }
+            set
+            {
+                SpecifiedUserAgent = value;
+            }
+        }
+
+        private string DefaultUserAgent
+        {
+            get
+            {
+                return $"Azure-SDK-For-Go/{Version} arm-{Namespace}/{ApiVersion}";
+            }
+        }
+
+        private string SpecifiedUserAgent
+        {
+            get;
+            set;
+        }
+
+        public string ServiceName => CodeNamerGo.Instance.PascalCase(Namespace ?? string.Empty);
+
+        public string BaseClient => "BaseClient";
+        public bool IsCustomBaseUri => Extensions.ContainsKey(SwaggerExtensions.ParameterizedHostExtension);
+
+        public string APIType => Settings.Instance.Host?.GetValue<string>("openapi-type").Result;
+
+        public IEnumerable<string> ClientImports
+        {
+            get
+            {
+                var imports = new HashSet<string>();
+                imports.UnionWith(CodeNamerGo.Instance.AutorestImports);
+                var clientMg = MethodGroups.FirstOrDefault(mg => string.IsNullOrEmpty(mg.Name));
+                if (clientMg != null)
+                {
+                    imports.UnionWith(clientMg.Imports);
+                }
+                foreach (var p in Properties)
+                {
+                    p.ModelType.AddImports(imports);
+                }
+                return imports.OrderBy(i => i);
+            }
+        }
+
+        public string ClientDocumentation => string.Format("{0} is the base client for {1}.", BaseClient, ServiceName);
+
+        public IEnumerable<string> ModelImports
+        {
+            get
+            {
+                // Create an ordered union of the imports each model requires
+                var imports = new HashSet<string>();
+                if (ModelTypes != null && ModelTypes.Cast<CompositeTypeGo>().Any(mtm => mtm.IsResponseType || mtm.IsWrapperType))
+                {
+                    imports.Add(PrimaryTypeGo.GetImportLine("github.com/Azure/go-autorest/autorest"));
+                }
+                if (ModelTypes.Any(mt => mt is FutureTypeGo))
+                {
+                    imports.Add(PrimaryTypeGo.GetImportLine("github.com/Azure/go-autorest/autorest/azure"));
+                    imports.Add(PrimaryTypeGo.GetImportLine("net/http"));
+                }
+                ModelTypes.Cast<CompositeTypeGo>()
+                    .ForEach(mt =>
+                    {
+                        mt.AddImports(imports);
+                    });
+                // if any paged types need a preparer created add the pageable imports
+                if (ModelTypes.Any(mt => mt is PageTypeGo && mt.Cast<PageTypeGo>().PreparerNeeded))
+                {
+                    imports.UnionWith(CodeNamerGo.Instance.PageableImports);
+                }
+                return imports.OrderBy(i => i);
+            }
+        }
+
+        public virtual IEnumerable<MethodGroupGo> MethodGroups => Operations.Cast<MethodGroupGo>();
+
+        public bool ShouldValidate => (bool)AutoRest.Core.Settings.Instance.Host?.GetValue<bool?>("client-side-validation").Result;
+
+        public string GlobalParameters
+        {
+            get
+            {
+                var declarations = new List<string>();
+                foreach (var p in Properties)
+                {
+                    if (!p.SerializedName.IsApiVersion() && p.DefaultValue.FixedValue.IsNullOrEmpty())
+                    {
+                        declarations.Add(
+                                string.Format(
+                                        (p.IsRequired || p.ModelType.CanBeEmpty() ? "{0} {1}" : "{0} *{1}"),
+                                         p.Name.Value.ToSentence(), p.ModelType.Name));
+                    }
+                }
+                return string.Join(", ", declarations);
+            }
+        }
+
+        public string HelperGlobalParameters
+        {
+            get
+            {
+                var invocationParams = new List<string>();
+                foreach (var p in Properties)
+                {
+                    if (!p.SerializedName.IsApiVersion() && p.DefaultValue.FixedValue.IsNullOrEmpty())
+                    {
+                        invocationParams.Add(p.Name.Value.ToSentence());
+                    }
+                }
+                return string.Join(", ", invocationParams);
+            }
+        }
+
+        public string GlobalDefaultParameters
+        {
+            get
+            {
+                var declarations = new List<string>();
+                foreach (var p in Properties)
+                {
+                    if (!p.SerializedName.IsApiVersion() && !p.DefaultValue.FixedValue.IsNullOrEmpty())
+                    {
+                        declarations.Add(
+                                string.Format(
+                                        (p.IsRequired || p.ModelType.CanBeEmpty() ? "{0} {1}" : "{0} *{1}"),
+                                         p.Name.Value.ToSentence(), p.ModelType.Name.Value.ToSentence()));
+                    }
+                }
+                return string.Join(", ", declarations);
+            }
+        }
+
+        public string HelperGlobalDefaultParameters
+        {
+            get
+            {
+                var invocationParams = new List<string>();
+                foreach (var p in Properties)
+                {
+                    if (!p.SerializedName.IsApiVersion() && !p.DefaultValue.FixedValue.IsNullOrEmpty())
+                    {
+                        invocationParams.Add("Default" + p.Name.Value);
+                    }
+                }
+                return string.Join(", ", invocationParams);
+            }
+        }
+
+        public string ConstGlobalDefaultParameters
+        {
+            get
+            {
+                var constDeclaration = new List<string>();
+                if (!IsCustomBaseUri)
+                {
+                    constDeclaration.Add($"// DefaultBaseURI is the default URI used for the service {ServiceName}\nDefaultBaseURI = \"{BaseUrl}\"");
+                }
+                foreach (var p in Properties)
+                {
+                    if (!p.SerializedName.IsApiVersion() && !p.DefaultValue.FixedValue.IsNullOrEmpty())
+                    {
+                        constDeclaration.Add(string.Format("// Default{0} is the default value for {1}\nDefault{0} = {2}",
+                            p.Name.Value,
+                            p.Name.Value.ToPhrase(),
+                            p.DefaultValue.Value));
+                    }
+                }
+                return string.Join("\n", constDeclaration);
+            }
+        }
+
+        public string AllGlobalParameters
+        {
+            get
+            {
+                if (GlobalParameters.IsNullOrEmpty())
+                {
+                    return GlobalDefaultParameters;
+                }
+                if (GlobalDefaultParameters.IsNullOrEmpty())
+                {
+                    return GlobalParameters;
+                }
+                return string.Join(", ", GlobalParameters, GlobalDefaultParameters);
+            }
+        }
+
+        public string HelperAllGlobalParameters
+        {
+            get
+            {
+                if (HelperGlobalParameters.IsNullOrEmpty())
+                {
+                    return HelperGlobalDefaultParameters;
+                }
+                if (HelperGlobalDefaultParameters.IsNullOrEmpty())
+                {
+                    return HelperGlobalParameters;
+                }
+                return string.Join(", ", HelperGlobalParameters, HelperGlobalDefaultParameters);
+            }
+        }
+
+        // client methods are the ones with no method group
+        public IEnumerable<MethodGo> ClientMethods => Methods.Cast<MethodGo>().Where(m => string.IsNullOrEmpty(m.MethodGroup.Name));
+
+        public override string Namespace
+        {
+            get => string.IsNullOrEmpty(base.Namespace) ? base.Namespace : base.Namespace.ToLowerInvariant();
+            set => base.Namespace = value;
+        }
+
+        public string GetDocumentation => $"Package {Namespace} implements the Azure ARM {ServiceName} service API version {ApiVersion}.\n\n{(base.Documentation ?? string.Empty).UnwrapAnchorTags()}";
+
+        /// FormatVersion normalizes a version string into a SemVer if it resembles one. Otherwise,
+        /// it returns the original string unmodified. If version is empty or only comprised of
+        /// whitespace, 
+        public static string FormatVersion(string version)
+        {
+
+            if (string.IsNullOrWhiteSpace(version))
+            {
+                return "0.0.0";
+            }
+
+            var semVerMatch = semVerPattern.Match(version);
+
+            if (!semVerMatch.Success)
+            {
+                return version;
+            }
+
+            var builder = new StringBuilder("v");
+            builder.Append(semVerMatch.Groups["major"].Value);
+            builder.Append('.');
+            builder.Append(semVerMatch.Groups["minor"].Value);
+            builder.Append('.');
+            builder.Append(semVerMatch.Groups["patch"].Value);
+            if (semVerMatch.Groups["tag"].Success)
+            {
+                builder.Append('-');
+                builder.Append(semVerMatch.Groups["tag"].Value);
+            }
+            return builder.ToString();
+        }
+
+        /// <summary>
+        /// Creates a pageable type for the specified method and updates its return type.
+        /// </summary>
+        /// <param name="method">The method to be modified.</param>
+        internal void CreatePageableTypeForMethod(MethodGo method)
+        {
+            if (!method.IsPageable)
+            {
+                throw new InvalidOperationException("CreatePageableTypeForMethod requires method to be a pageable operation");
+            }
+
+            var page = new PageTypeGo(method);
+            if (ModelTypes.Contains(page))
+            {
+                page = ModelTypes.Where(mt => mt.Equals(page)).First().Cast<PageTypeGo>();
+            }
+            else
+            {
+                Add(page);
+                Add(page.IteratorType);
+            }
+
+            method.ReturnType = new Response(page, method.ReturnType.Headers);
+        }
+
+        /// <summary>
+        /// Creates a future for the specified method and updates its return type.
+        /// </summary>
+        /// <param name="method">The method to be modified.</param>
+        internal void CreateFutureTypeForMethod(MethodGo method)
+        {
+            if (!method.IsLongRunningOperation())
+            {
+                throw new InvalidOperationException("CreateFutureTypeForMethod requires method to be a long-running operation");
+            }
+
+            // this is the future to return from the method
+            var future = GetOrAddFuture(new FutureTypeGo(method));
+
+            // if this is a pageable method create a future type for the
+            // "list all" method wrapped in our custom response type
+            if (method.IsPageable)
+            {
+                var listAllFuture = GetOrAddFuture(new FutureTypeGo(CodeNamerGo.Instance.GetFutureTypeName($"{method.Group}{method.Name}All"), method));
+                method.ReturnType = new LroPagedResponseGo(future, listAllFuture, method.ReturnType.Headers);
+            }
+            else
+            {
+                method.ReturnType = new Response(future, method.ReturnType.Headers);
+            }
+        }
+
+        /// <summary>
+        /// Checks if the specified future type already exists, if it does return that one instead.
+        /// If it does not exist it is added to the collection of model types and returned.
+        /// </summary>
+        /// <param name="futureType">The future type to check for and possibly add.</param>
+        /// <returns>The existing or added object.</returns>
+        private FutureTypeGo GetOrAddFuture(FutureTypeGo futureType)
+        {
+            // don't create duplicate future types
+            if (ModelTypes.Contains(futureType))
+            {
+                futureType = ModelTypes.Where(mt => mt.Equals(futureType)).First().Cast<FutureTypeGo>();
+            }
+            else
+            {
+                Add(futureType);
+            }
+            return futureType;
+        }
+    }
+}