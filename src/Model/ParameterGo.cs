// Copyright (c) Microsoft Open Technologies, Inc. All rights reserved.
// Licensed under the MIT License. See License.txt in the project root for license information.

using AutoRest.Core.Utilities;
using AutoRest.Core.Model;
using AutoRest.Extensions;
using AutoRest.Extensions.Azure;
using System.Collections.Generic;
using System.Globalization;
using System.Linq;
using System.Text;

namespace AutoRest.Go.Model
{
    public class ParameterGo : Parameter
    {
        public const string APIVersionName = "APIVersion";

        public ParameterGo()
        {

        }

        /// <summary>
        /// Add imports for the parameter model type.
        /// </summary>
        /// <param name="imports"></param>
        public void AddImports(HashSet<string> imports)
        {
            ModelType.AddImports(imports);
        }

        /// <summary>
        /// Return string with formatted Go map.
        /// xyz["abc"] = 123
        /// </summary>
        /// <param name="mapVariable"></param>
        /// <param name="useDefaultValue"></param>
        /// <returns></returns>
        public string AddToMap(string mapVariable, bool useDefaultValue = false)
        {
            return string.Format("{0}[\"{1}\"] = {2}", mapVariable, NameForMap(), ValueForMap(useDefault: useDefaultValue));
        }

        public string GetParameterName()
        {
            string retval;
            if (IsAPIVersion)
            {
                retval = APIVersionName;
            }
            else if (IsClientProperty)
            {
                retval = "client." + Name.Value.Capitalize();
            }
            else
            {
                retval = Name.Value;
            }
            return retval;
        }

        public override bool IsClientProperty => base.IsClientProperty == true && !IsAPIVersion;

        public virtual bool IsAPIVersion => SerializedName.IsApiVersion();

        public virtual bool IsMethodArgument => !IsClientProperty && !IsAPIVersion && !IsConstant;

        /// <summary>
<<<<<<< HEAD
        /// Get Name for parameter for Go map.
        /// If parameter is client parameter, then return client.<parametername>
=======
        /// Returns a properly formatted DefaultValue string.
        /// </summary>
        public string DefaultValueString
        {
            // unfortunately the modeler doesn't uniformly wrap default values in double quotes, so
            // depending on the type's format it might or might not be quoted.  e.g. plain ol' strings
            // will be double-quoted but a string in date/time format will not.  note that there can
            // be other "interesting" default values, e.g. []byte(""), so you can't simply check for
            // the absense of double-quotes and then add them.  right now the only affected type is
            // date/times, if we find more cases this will need to be updated.
            get
            {
                // another irritant is that the javascript front-end to autorest will
                // munge certain decimals/doubles, e.g. it will change 1.034E+20 to
                // 103400000000000000000 which we don't want, so we have to round-trip
                // these types to get the desired output.
                if (string.IsNullOrWhiteSpace(DefaultValue))
                {
                    return DefaultValue;
                }

                if (ModelType is PrimaryTypeGo primaryType)
                {
                    if (primaryType.KnownFormat.IsDateTime())
                    {
                        return $"\"{DefaultValue}\"";
                    }
                    else if (primaryType.KnownPrimaryType == KnownPrimaryType.Decimal)
                    {
                        var asDecimal = decimal.Parse(DefaultValue);
                        return asDecimal.ToString(CultureInfo.InvariantCulture);
                    }
                    else if (primaryType.KnownPrimaryType == KnownPrimaryType.Double)
                    {
                        var asDouble = double.Parse(DefaultValue);
                        return asDouble.ToString(CultureInfo.InvariantCulture);
                    }
                }
                else if (ModelType is EnumTypeGo)
                {
                    return $"\"{DefaultValue}\"";
                }

                return DefaultValue;
            }
        }

        /// <summary>
        /// Get Name for parameter for Go map.
>>>>>>> f6d39ce1
        /// </summary>
        /// <returns></returns>
        public string NameForMap()
        {
            return IsAPIVersion
                     ? AzureExtensions.ApiVersion
                     : SerializedName;
        }

        public bool RequiresUrlEncoding()
        {
            return (Location == Core.Model.ParameterLocation.Query || Location == Core.Model.ParameterLocation.Path) && !Extensions.ContainsKey(SwaggerExtensions.SkipUrlEncodingExtension);
        }

        /// <summary>
        /// Return formatted value string for the parameter.
        /// </summary>
        /// <returns></returns>
        public string ValueForMap(bool useDefault = false)
        {
            if (IsAPIVersion)
            {
                return APIVersionName;
            }

            if (IsConstant)
            {
                return RequiresUrlEncoding() ? 
                    $"autorest.Encode(\"{Location.ToString().ToLower()}\", {DefaultValueString})" :
                    DefaultValueString;
            }

            string value = "";

            if (useDefault)
            {
                value = DefaultValueString;
            }
            else if (IsClientProperty)
            {
                value = "client." + CodeNamerGo.Instance.GetPropertyName(Name.Value);
            }
            else
            {
                value = Name.Value;
            }

            var format = IsRequired || ModelType.CanBeEmpty() || useDefault
                                          ? "{0}"
                                          : "*{0}";

            var s = CollectionFormat != CollectionFormat.None
                                  ? $"{format},\"{CollectionFormat.GetSeparator()}\""
                                  : $"{format}";

            return string.Format(
                RequiresUrlEncoding()
                    ? $"autorest.Encode(\"{Location.ToString().ToLower()}\",{s})"
                    : $"{s}",
                value);
        }

        public string GetEmptyCheck(string valueReference, bool asEmpty = true)
        {
            if (ModelType is PrimaryTypeGo goPrimaryType)
            {
                return GetPrimaryTypeEmptyCheck(goPrimaryType, valueReference, asEmpty);
            }
            else if (ModelType is SequenceTypeGo)
            {
                return GetSequenceTypeEmptyCheck(valueReference, asEmpty);
            }
            else if (ModelType is DictionaryTypeGo)
            {
                return GetDictionaryEmptyCheck(valueReference, asEmpty);
            }
            else if (ModelType is EnumTypeGo)
            {
                return GetEnumEmptyCheck(valueReference, asEmpty);
            }
            else
            {
                return string.Format(asEmpty
                                        ? "{0} == nil"
                                        : "{0} != nil", valueReference);
            }
        }

        private string GetDictionaryEmptyCheck(string valueReference, bool asEmpty)
        {
            return string.Format(asEmpty
                                    ? "{0} == nil || len({0}) == 0"
                                    : "{0} != nil && len({0}) > 0", valueReference);
        }

        private string GetEnumEmptyCheck(string valueReference, bool asEmpty)
        {
            return string.Format(asEmpty
                                    ? "len(string({0})) == 0"
                                    : "len(string({0})) > 0", valueReference);
        }

        private string GetPrimaryTypeEmptyCheck(PrimaryTypeGo pt, string valueReference, bool asEmpty)
        {
            if (pt.PrimaryType(KnownPrimaryType.ByteArray))
            {
                return string.Format(asEmpty
                                        ? "{0} == nil || len({0}) == 0"
                                        : "{0} != nil && len({0}) > 0", valueReference);
            }
            else if (pt.PrimaryType(KnownPrimaryType.String))
            {
                return string.Format(asEmpty
                                        ? "len({0}) == 0"
                                        : "len({0}) > 0", valueReference);
            }
            else
            {
                return string.Format(asEmpty
                                        ? "{0} == nil"
                                        : "{0} != nil", valueReference);
            }
        }

        private string GetSequenceTypeEmptyCheck(string valueReference, bool asEmpty)
        {
            return string.Format(asEmpty
                                   ? "{0} == nil || len({0}) == 0"
                                   : "{0} != nil && len({0}) > 0", valueReference);
        }

        /// <summary>
        /// Returns true if two parameters are semantically equivalent.
        /// The names match (excluding casing) and the types are identical.
        /// </summary>
        /// <param name="lhs">Left-hand side to compare against.</param>
        /// <param name="rhs">Right-hand side to compare with.</param>
        /// <returns>True if the two are semantically equal.</returns>
        public static bool Match(ParameterGo lhs, ParameterGo rhs)
        {
            return lhs.Name.EqualsIgnoreCase(rhs.Name) && lhs.ModelTypeName.Equals(rhs.ModelTypeName);
        }
    }

    public static class ParameterGoExtensions
    {
        /// <summary>
        /// Return a Go map of required parameters.
        // Refactor -> Generator
        /// </summary>
        /// <param name="parameters"></param>
        /// <param name="mapVariable"></param>
        /// <returns></returns>
        public static string BuildParameterMap(this IEnumerable<ParameterGo> parameters, string mapVariable)
        {
            var builder = new StringBuilder();

            builder.Append(mapVariable);
            builder.Append(" := map[string]interface{} {");

            if (parameters.Any())
            {
                builder.AppendLine();
                var indented = new IndentedStringBuilder("  ");
                parameters
                    .Where(p => p.IsRequired)
                    .OrderBy(p => p.SerializedName.ToString())
                    .ForEach(p => indented.AppendLine("\"{0}\": {1},", p.NameForMap(), p.ValueForMap()));
                builder.Append(indented);
            }
            builder.AppendLine("}");
            return builder.ToString();
        }

        /// <summary>
        /// Return list of parameters for specified location passed in an argument.
        /// Refactor -> Probably CodeModeltransformer, but even with 5 references, the other mkethods are not used anywhere
        /// </summary>
        /// <param name="parameters"></param>
        /// <param name="location"></param>
        /// <returns></returns>
        public static IEnumerable<ParameterGo> ByLocation(this IEnumerable<ParameterGo> parameters, ParameterLocation location)
        {
            return parameters
                .Where(p => p.Location == location);
        }

        /// <summary>
        /// Return list of retuired parameters for specified location passed in an argument.
        /// Refactor -> CodeModelTransformer, still, 3 erefences, but no one uses the other methods.
        /// </summary>
        /// <param name="parameters"></param>
        /// <param name="location"></param>
        /// <returns></returns>
        public static IEnumerable<ParameterGo> ByLocationAsRequired(this IEnumerable<ParameterGo> parameters, ParameterLocation location, bool isRequired)
        {
            return parameters
                .Where(p => p.Location == location && p.IsRequired == isRequired);
        }

        /// <summary>
        /// Return list of parameters as per their location in request.
        /// </summary>
        /// <param name="parameters"></param>
        /// <returns></returns>
        public static ParameterGo BodyParameter(this IEnumerable<ParameterGo> parameters)
        {
            var bodyParameters = parameters.ByLocation(ParameterLocation.Body);
            return bodyParameters.Any()
                    ? bodyParameters.First()
                    : null;
        }

        public static IEnumerable<ParameterGo> FormDataParameters(this IEnumerable<ParameterGo> parameters)
        {
            return parameters.ByLocation(ParameterLocation.FormData);
        }

        public static IEnumerable<ParameterGo> FormDataParameters(this IEnumerable<ParameterGo> parameters, bool isRequired)
        {
            return parameters.ByLocationAsRequired(ParameterLocation.FormData, isRequired);
        }

        public static IEnumerable<ParameterGo> HeaderParameters(this IEnumerable<ParameterGo> parameters)
        {
            return parameters.ByLocation(ParameterLocation.Header);
        }

        public static IEnumerable<ParameterGo> HeaderParameters(this IEnumerable<ParameterGo> parameters, bool isRequired)
        {
            return parameters.ByLocationAsRequired(ParameterLocation.Header, isRequired);
        }

        public static IEnumerable<ParameterGo> URLParameters(this IEnumerable<ParameterGo> parameters)
        {
            var urlParams = new List<ParameterGo>();
            foreach (ParameterGo p in parameters.ByLocation(ParameterLocation.Path))
            {
                if (p.Method.CodeModel.BaseUrl.Contains(p.SerializedName))
                {
                    urlParams.Add(p);
                }
            }
            return urlParams;
        }

        public static IEnumerable<ParameterGo> PathParameters(this IEnumerable<ParameterGo> parameters)
        {
            var pathParams = new List<ParameterGo>();
            foreach (ParameterGo p in parameters.ByLocation(ParameterLocation.Path))
            {
                if (!p.Method.CodeModel.BaseUrl.Contains(p.SerializedName))
                {
                    pathParams.Add(p);
                }
            }
            return pathParams;
        }

        public static IEnumerable<ParameterGo> QueryParameters(this IEnumerable<ParameterGo> parameters)
        {
            return parameters.ByLocation(ParameterLocation.Query);
        }

        public static IEnumerable<ParameterGo> QueryParameters(this IEnumerable<ParameterGo> parameters, bool isRequired)
        {
            return parameters.ByLocationAsRequired(ParameterLocation.Query, isRequired);
        }

        public static string Validate(this IEnumerable<ParameterGo> parameters, HttpMethod method)
        {
            List<string> v = new List<string>();
            HashSet<string> ancestors = new HashSet<string>();

            foreach (var p in parameters)
            {
                if (p.IsAPIVersion || p.IsConstant)
                {
                    continue;
                }

                var name = !p.IsClientProperty
                        ? p.Name.Value
                        : "client." + p.Name.Value.Capitalize();

                List<string> x = new List<string>();
                if (p.ModelType is CompositeType)
                {
                    ancestors.Add(p.ModelType.Name);
                    x.AddRange(p.ValidateCompositeType(name, method, ancestors));
                    ancestors.Remove(p.ModelType.Name);
                }
                else
                    x.AddRange(p.ValidateType(name, method));

                if (x.Count != 0)
                    v.Add($"{{ TargetValue: {name},\n Constraints: []validation.Constraint{{{string.Join(",\n", x)}}}}}");
            }
            return string.Join(",\n", v);
        }
    }
}
<|MERGE_RESOLUTION|>--- conflicted
+++ resolved
@@ -1,425 +1,420 @@
-// Copyright (c) Microsoft Open Technologies, Inc. All rights reserved.
-// Licensed under the MIT License. See License.txt in the project root for license information.
-
-using AutoRest.Core.Utilities;
-using AutoRest.Core.Model;
-using AutoRest.Extensions;
-using AutoRest.Extensions.Azure;
-using System.Collections.Generic;
-using System.Globalization;
-using System.Linq;
-using System.Text;
-
-namespace AutoRest.Go.Model
-{
-    public class ParameterGo : Parameter
-    {
-        public const string APIVersionName = "APIVersion";
-
-        public ParameterGo()
-        {
-
-        }
-
-        /// <summary>
-        /// Add imports for the parameter model type.
-        /// </summary>
-        /// <param name="imports"></param>
-        public void AddImports(HashSet<string> imports)
-        {
-            ModelType.AddImports(imports);
-        }
-
-        /// <summary>
-        /// Return string with formatted Go map.
-        /// xyz["abc"] = 123
-        /// </summary>
-        /// <param name="mapVariable"></param>
-        /// <param name="useDefaultValue"></param>
-        /// <returns></returns>
-        public string AddToMap(string mapVariable, bool useDefaultValue = false)
-        {
-            return string.Format("{0}[\"{1}\"] = {2}", mapVariable, NameForMap(), ValueForMap(useDefault: useDefaultValue));
-        }
-
-        public string GetParameterName()
-        {
-            string retval;
-            if (IsAPIVersion)
-            {
-                retval = APIVersionName;
-            }
-            else if (IsClientProperty)
-            {
-                retval = "client." + Name.Value.Capitalize();
-            }
-            else
-            {
-                retval = Name.Value;
-            }
-            return retval;
-        }
-
-        public override bool IsClientProperty => base.IsClientProperty == true && !IsAPIVersion;
-
-        public virtual bool IsAPIVersion => SerializedName.IsApiVersion();
-
-        public virtual bool IsMethodArgument => !IsClientProperty && !IsAPIVersion && !IsConstant;
-
-        /// <summary>
-<<<<<<< HEAD
-        /// Get Name for parameter for Go map.
-        /// If parameter is client parameter, then return client.<parametername>
-=======
-        /// Returns a properly formatted DefaultValue string.
-        /// </summary>
-        public string DefaultValueString
-        {
-            // unfortunately the modeler doesn't uniformly wrap default values in double quotes, so
-            // depending on the type's format it might or might not be quoted.  e.g. plain ol' strings
-            // will be double-quoted but a string in date/time format will not.  note that there can
-            // be other "interesting" default values, e.g. []byte(""), so you can't simply check for
-            // the absense of double-quotes and then add them.  right now the only affected type is
-            // date/times, if we find more cases this will need to be updated.
-            get
-            {
-                // another irritant is that the javascript front-end to autorest will
-                // munge certain decimals/doubles, e.g. it will change 1.034E+20 to
-                // 103400000000000000000 which we don't want, so we have to round-trip
-                // these types to get the desired output.
-                if (string.IsNullOrWhiteSpace(DefaultValue))
-                {
-                    return DefaultValue;
-                }
-
-                if (ModelType is PrimaryTypeGo primaryType)
-                {
-                    if (primaryType.KnownFormat.IsDateTime())
-                    {
-                        return $"\"{DefaultValue}\"";
-                    }
-                    else if (primaryType.KnownPrimaryType == KnownPrimaryType.Decimal)
-                    {
-                        var asDecimal = decimal.Parse(DefaultValue);
-                        return asDecimal.ToString(CultureInfo.InvariantCulture);
-                    }
-                    else if (primaryType.KnownPrimaryType == KnownPrimaryType.Double)
-                    {
-                        var asDouble = double.Parse(DefaultValue);
-                        return asDouble.ToString(CultureInfo.InvariantCulture);
-                    }
-                }
-                else if (ModelType is EnumTypeGo)
-                {
-                    return $"\"{DefaultValue}\"";
-                }
-
-                return DefaultValue;
-            }
-        }
-
-        /// <summary>
-        /// Get Name for parameter for Go map.
->>>>>>> f6d39ce1
-        /// </summary>
-        /// <returns></returns>
-        public string NameForMap()
-        {
-            return IsAPIVersion
-                     ? AzureExtensions.ApiVersion
-                     : SerializedName;
-        }
-
-        public bool RequiresUrlEncoding()
-        {
-            return (Location == Core.Model.ParameterLocation.Query || Location == Core.Model.ParameterLocation.Path) && !Extensions.ContainsKey(SwaggerExtensions.SkipUrlEncodingExtension);
-        }
-
-        /// <summary>
-        /// Return formatted value string for the parameter.
-        /// </summary>
-        /// <returns></returns>
-        public string ValueForMap(bool useDefault = false)
-        {
-            if (IsAPIVersion)
-            {
-                return APIVersionName;
-            }
-
-            if (IsConstant)
-            {
-                return RequiresUrlEncoding() ? 
-                    $"autorest.Encode(\"{Location.ToString().ToLower()}\", {DefaultValueString})" :
-                    DefaultValueString;
-            }
-
-            string value = "";
-
-            if (useDefault)
-            {
-                value = DefaultValueString;
-            }
-            else if (IsClientProperty)
-            {
-                value = "client." + CodeNamerGo.Instance.GetPropertyName(Name.Value);
-            }
-            else
-            {
-                value = Name.Value;
-            }
-
-            var format = IsRequired || ModelType.CanBeEmpty() || useDefault
-                                          ? "{0}"
-                                          : "*{0}";
-
-            var s = CollectionFormat != CollectionFormat.None
-                                  ? $"{format},\"{CollectionFormat.GetSeparator()}\""
-                                  : $"{format}";
-
-            return string.Format(
-                RequiresUrlEncoding()
-                    ? $"autorest.Encode(\"{Location.ToString().ToLower()}\",{s})"
-                    : $"{s}",
-                value);
-        }
-
-        public string GetEmptyCheck(string valueReference, bool asEmpty = true)
-        {
-            if (ModelType is PrimaryTypeGo goPrimaryType)
-            {
-                return GetPrimaryTypeEmptyCheck(goPrimaryType, valueReference, asEmpty);
-            }
-            else if (ModelType is SequenceTypeGo)
-            {
-                return GetSequenceTypeEmptyCheck(valueReference, asEmpty);
-            }
-            else if (ModelType is DictionaryTypeGo)
-            {
-                return GetDictionaryEmptyCheck(valueReference, asEmpty);
-            }
-            else if (ModelType is EnumTypeGo)
-            {
-                return GetEnumEmptyCheck(valueReference, asEmpty);
-            }
-            else
-            {
-                return string.Format(asEmpty
-                                        ? "{0} == nil"
-                                        : "{0} != nil", valueReference);
-            }
-        }
-
-        private string GetDictionaryEmptyCheck(string valueReference, bool asEmpty)
-        {
-            return string.Format(asEmpty
-                                    ? "{0} == nil || len({0}) == 0"
-                                    : "{0} != nil && len({0}) > 0", valueReference);
-        }
-
-        private string GetEnumEmptyCheck(string valueReference, bool asEmpty)
-        {
-            return string.Format(asEmpty
-                                    ? "len(string({0})) == 0"
-                                    : "len(string({0})) > 0", valueReference);
-        }
-
-        private string GetPrimaryTypeEmptyCheck(PrimaryTypeGo pt, string valueReference, bool asEmpty)
-        {
-            if (pt.PrimaryType(KnownPrimaryType.ByteArray))
-            {
-                return string.Format(asEmpty
-                                        ? "{0} == nil || len({0}) == 0"
-                                        : "{0} != nil && len({0}) > 0", valueReference);
-            }
-            else if (pt.PrimaryType(KnownPrimaryType.String))
-            {
-                return string.Format(asEmpty
-                                        ? "len({0}) == 0"
-                                        : "len({0}) > 0", valueReference);
-            }
-            else
-            {
-                return string.Format(asEmpty
-                                        ? "{0} == nil"
-                                        : "{0} != nil", valueReference);
-            }
-        }
-
-        private string GetSequenceTypeEmptyCheck(string valueReference, bool asEmpty)
-        {
-            return string.Format(asEmpty
-                                   ? "{0} == nil || len({0}) == 0"
-                                   : "{0} != nil && len({0}) > 0", valueReference);
-        }
-
-        /// <summary>
-        /// Returns true if two parameters are semantically equivalent.
-        /// The names match (excluding casing) and the types are identical.
-        /// </summary>
-        /// <param name="lhs">Left-hand side to compare against.</param>
-        /// <param name="rhs">Right-hand side to compare with.</param>
-        /// <returns>True if the two are semantically equal.</returns>
-        public static bool Match(ParameterGo lhs, ParameterGo rhs)
-        {
-            return lhs.Name.EqualsIgnoreCase(rhs.Name) && lhs.ModelTypeName.Equals(rhs.ModelTypeName);
-        }
-    }
-
-    public static class ParameterGoExtensions
-    {
-        /// <summary>
-        /// Return a Go map of required parameters.
-        // Refactor -> Generator
-        /// </summary>
-        /// <param name="parameters"></param>
-        /// <param name="mapVariable"></param>
-        /// <returns></returns>
-        public static string BuildParameterMap(this IEnumerable<ParameterGo> parameters, string mapVariable)
-        {
-            var builder = new StringBuilder();
-
-            builder.Append(mapVariable);
-            builder.Append(" := map[string]interface{} {");
-
-            if (parameters.Any())
-            {
-                builder.AppendLine();
-                var indented = new IndentedStringBuilder("  ");
-                parameters
-                    .Where(p => p.IsRequired)
-                    .OrderBy(p => p.SerializedName.ToString())
-                    .ForEach(p => indented.AppendLine("\"{0}\": {1},", p.NameForMap(), p.ValueForMap()));
-                builder.Append(indented);
-            }
-            builder.AppendLine("}");
-            return builder.ToString();
-        }
-
-        /// <summary>
-        /// Return list of parameters for specified location passed in an argument.
-        /// Refactor -> Probably CodeModeltransformer, but even with 5 references, the other mkethods are not used anywhere
-        /// </summary>
-        /// <param name="parameters"></param>
-        /// <param name="location"></param>
-        /// <returns></returns>
-        public static IEnumerable<ParameterGo> ByLocation(this IEnumerable<ParameterGo> parameters, ParameterLocation location)
-        {
-            return parameters
-                .Where(p => p.Location == location);
-        }
-
-        /// <summary>
-        /// Return list of retuired parameters for specified location passed in an argument.
-        /// Refactor -> CodeModelTransformer, still, 3 erefences, but no one uses the other methods.
-        /// </summary>
-        /// <param name="parameters"></param>
-        /// <param name="location"></param>
-        /// <returns></returns>
-        public static IEnumerable<ParameterGo> ByLocationAsRequired(this IEnumerable<ParameterGo> parameters, ParameterLocation location, bool isRequired)
-        {
-            return parameters
-                .Where(p => p.Location == location && p.IsRequired == isRequired);
-        }
-
-        /// <summary>
-        /// Return list of parameters as per their location in request.
-        /// </summary>
-        /// <param name="parameters"></param>
-        /// <returns></returns>
-        public static ParameterGo BodyParameter(this IEnumerable<ParameterGo> parameters)
-        {
-            var bodyParameters = parameters.ByLocation(ParameterLocation.Body);
-            return bodyParameters.Any()
-                    ? bodyParameters.First()
-                    : null;
-        }
-
-        public static IEnumerable<ParameterGo> FormDataParameters(this IEnumerable<ParameterGo> parameters)
-        {
-            return parameters.ByLocation(ParameterLocation.FormData);
-        }
-
-        public static IEnumerable<ParameterGo> FormDataParameters(this IEnumerable<ParameterGo> parameters, bool isRequired)
-        {
-            return parameters.ByLocationAsRequired(ParameterLocation.FormData, isRequired);
-        }
-
-        public static IEnumerable<ParameterGo> HeaderParameters(this IEnumerable<ParameterGo> parameters)
-        {
-            return parameters.ByLocation(ParameterLocation.Header);
-        }
-
-        public static IEnumerable<ParameterGo> HeaderParameters(this IEnumerable<ParameterGo> parameters, bool isRequired)
-        {
-            return parameters.ByLocationAsRequired(ParameterLocation.Header, isRequired);
-        }
-
-        public static IEnumerable<ParameterGo> URLParameters(this IEnumerable<ParameterGo> parameters)
-        {
-            var urlParams = new List<ParameterGo>();
-            foreach (ParameterGo p in parameters.ByLocation(ParameterLocation.Path))
-            {
-                if (p.Method.CodeModel.BaseUrl.Contains(p.SerializedName))
-                {
-                    urlParams.Add(p);
-                }
-            }
-            return urlParams;
-        }
-
-        public static IEnumerable<ParameterGo> PathParameters(this IEnumerable<ParameterGo> parameters)
-        {
-            var pathParams = new List<ParameterGo>();
-            foreach (ParameterGo p in parameters.ByLocation(ParameterLocation.Path))
-            {
-                if (!p.Method.CodeModel.BaseUrl.Contains(p.SerializedName))
-                {
-                    pathParams.Add(p);
-                }
-            }
-            return pathParams;
-        }
-
-        public static IEnumerable<ParameterGo> QueryParameters(this IEnumerable<ParameterGo> parameters)
-        {
-            return parameters.ByLocation(ParameterLocation.Query);
-        }
-
-        public static IEnumerable<ParameterGo> QueryParameters(this IEnumerable<ParameterGo> parameters, bool isRequired)
-        {
-            return parameters.ByLocationAsRequired(ParameterLocation.Query, isRequired);
-        }
-
-        public static string Validate(this IEnumerable<ParameterGo> parameters, HttpMethod method)
-        {
-            List<string> v = new List<string>();
-            HashSet<string> ancestors = new HashSet<string>();
-
-            foreach (var p in parameters)
-            {
-                if (p.IsAPIVersion || p.IsConstant)
-                {
-                    continue;
-                }
-
-                var name = !p.IsClientProperty
-                        ? p.Name.Value
-                        : "client." + p.Name.Value.Capitalize();
-
-                List<string> x = new List<string>();
-                if (p.ModelType is CompositeType)
-                {
-                    ancestors.Add(p.ModelType.Name);
-                    x.AddRange(p.ValidateCompositeType(name, method, ancestors));
-                    ancestors.Remove(p.ModelType.Name);
-                }
-                else
-                    x.AddRange(p.ValidateType(name, method));
-
-                if (x.Count != 0)
-                    v.Add($"{{ TargetValue: {name},\n Constraints: []validation.Constraint{{{string.Join(",\n", x)}}}}}");
-            }
-            return string.Join(",\n", v);
-        }
-    }
-}
+// Copyright (c) Microsoft Open Technologies, Inc. All rights reserved.
+// Licensed under the MIT License. See License.txt in the project root for license information.
+
+using AutoRest.Core.Utilities;
+using AutoRest.Core.Model;
+using AutoRest.Extensions;
+using AutoRest.Extensions.Azure;
+using System.Collections.Generic;
+using System.Globalization;
+using System.Linq;
+using System.Text;
+
+namespace AutoRest.Go.Model
+{
+    public class ParameterGo : Parameter
+    {
+        public const string APIVersionName = "APIVersion";
+
+        public ParameterGo()
+        {
+
+        }
+
+        /// <summary>
+        /// Add imports for the parameter model type.
+        /// </summary>
+        /// <param name="imports"></param>
+        public void AddImports(HashSet<string> imports)
+        {
+            ModelType.AddImports(imports);
+        }
+
+        /// <summary>
+        /// Return string with formatted Go map.
+        /// xyz["abc"] = 123
+        /// </summary>
+        /// <param name="mapVariable"></param>
+        /// <param name="useDefaultValue"></param>
+        /// <returns></returns>
+        public string AddToMap(string mapVariable, bool useDefaultValue = false)
+        {
+            return string.Format("{0}[\"{1}\"] = {2}", mapVariable, NameForMap(), ValueForMap(useDefault: useDefaultValue));
+        }
+
+        public string GetParameterName()
+        {
+            string retval;
+            if (IsAPIVersion)
+            {
+                retval = APIVersionName;
+            }
+            else if (IsClientProperty)
+            {
+                retval = "client." + Name.Value.Capitalize();
+            }
+            else
+            {
+                retval = Name.Value;
+            }
+            return retval;
+        }
+
+        public override bool IsClientProperty => base.IsClientProperty == true && !IsAPIVersion;
+
+        public virtual bool IsAPIVersion => SerializedName.IsApiVersion();
+
+        public virtual bool IsMethodArgument => !IsClientProperty && !IsAPIVersion && !IsConstant;
+
+        /// <summary>
+        /// Returns a properly formatted DefaultValue string.
+        /// </summary>
+        public string DefaultValueString
+        {
+            // unfortunately the modeler doesn't uniformly wrap default values in double quotes, so
+            // depending on the type's format it might or might not be quoted.  e.g. plain ol' strings
+            // will be double-quoted but a string in date/time format will not.  note that there can
+            // be other "interesting" default values, e.g. []byte(""), so you can't simply check for
+            // the absense of double-quotes and then add them.  right now the only affected type is
+            // date/times, if we find more cases this will need to be updated.
+            get
+            {
+                // another irritant is that the javascript front-end to autorest will
+                // munge certain decimals/doubles, e.g. it will change 1.034E+20 to
+                // 103400000000000000000 which we don't want, so we have to round-trip
+                // these types to get the desired output.
+                if (string.IsNullOrWhiteSpace(DefaultValue))
+                {
+                    return DefaultValue;
+                }
+
+                if (ModelType is PrimaryTypeGo primaryType)
+                {
+                    if (primaryType.KnownFormat.IsDateTime())
+                    {
+                        return $"\"{DefaultValue}\"";
+                    }
+                    else if (primaryType.KnownPrimaryType == KnownPrimaryType.Decimal)
+                    {
+                        var asDecimal = decimal.Parse(DefaultValue);
+                        return asDecimal.ToString(CultureInfo.InvariantCulture);
+                    }
+                    else if (primaryType.KnownPrimaryType == KnownPrimaryType.Double)
+                    {
+                        var asDouble = double.Parse(DefaultValue);
+                        return asDouble.ToString(CultureInfo.InvariantCulture);
+                    }
+                }
+                else if (ModelType is EnumTypeGo)
+                {
+                    return $"\"{DefaultValue}\"";
+                }
+
+                return DefaultValue;
+            }
+        }
+
+        /// <summary>
+        /// Get Name for parameter for Go map.
+        /// </summary>
+        /// <returns></returns>
+        public string NameForMap()
+        {
+            return IsAPIVersion
+                     ? AzureExtensions.ApiVersion
+                     : SerializedName;
+        }
+
+        public bool RequiresUrlEncoding()
+        {
+            return (Location == Core.Model.ParameterLocation.Query || Location == Core.Model.ParameterLocation.Path) && !Extensions.ContainsKey(SwaggerExtensions.SkipUrlEncodingExtension);
+        }
+
+        /// <summary>
+        /// Return formatted value string for the parameter.
+        /// </summary>
+        /// <returns></returns>
+        public string ValueForMap(bool useDefault = false)
+        {
+            if (IsAPIVersion)
+            {
+                return APIVersionName;
+            }
+
+            if (IsConstant)
+            {
+                return RequiresUrlEncoding() ? 
+                    $"autorest.Encode(\"{Location.ToString().ToLower()}\", {DefaultValueString})" :
+                    DefaultValueString;
+            }
+
+            string value = "";
+
+            if (useDefault)
+            {
+                value = DefaultValueString;
+            }
+            else if (IsClientProperty)
+            {
+                value = "client." + CodeNamerGo.Instance.GetPropertyName(Name.Value);
+            }
+            else
+            {
+                value = Name.Value;
+            }
+
+            var format = IsRequired || ModelType.CanBeEmpty() || useDefault
+                                          ? "{0}"
+                                          : "*{0}";
+
+            var s = CollectionFormat != CollectionFormat.None
+                                  ? $"{format},\"{CollectionFormat.GetSeparator()}\""
+                                  : $"{format}";
+
+            return string.Format(
+                RequiresUrlEncoding()
+                    ? $"autorest.Encode(\"{Location.ToString().ToLower()}\",{s})"
+                    : $"{s}",
+                value);
+        }
+
+        public string GetEmptyCheck(string valueReference, bool asEmpty = true)
+        {
+            if (ModelType is PrimaryTypeGo goPrimaryType)
+            {
+                return GetPrimaryTypeEmptyCheck(goPrimaryType, valueReference, asEmpty);
+            }
+            else if (ModelType is SequenceTypeGo)
+            {
+                return GetSequenceTypeEmptyCheck(valueReference, asEmpty);
+            }
+            else if (ModelType is DictionaryTypeGo)
+            {
+                return GetDictionaryEmptyCheck(valueReference, asEmpty);
+            }
+            else if (ModelType is EnumTypeGo)
+            {
+                return GetEnumEmptyCheck(valueReference, asEmpty);
+            }
+            else
+            {
+                return string.Format(asEmpty
+                                        ? "{0} == nil"
+                                        : "{0} != nil", valueReference);
+            }
+        }
+
+        private string GetDictionaryEmptyCheck(string valueReference, bool asEmpty)
+        {
+            return string.Format(asEmpty
+                                    ? "{0} == nil || len({0}) == 0"
+                                    : "{0} != nil && len({0}) > 0", valueReference);
+        }
+
+        private string GetEnumEmptyCheck(string valueReference, bool asEmpty)
+        {
+            return string.Format(asEmpty
+                                    ? "len(string({0})) == 0"
+                                    : "len(string({0})) > 0", valueReference);
+        }
+
+        private string GetPrimaryTypeEmptyCheck(PrimaryTypeGo pt, string valueReference, bool asEmpty)
+        {
+            if (pt.PrimaryType(KnownPrimaryType.ByteArray))
+            {
+                return string.Format(asEmpty
+                                        ? "{0} == nil || len({0}) == 0"
+                                        : "{0} != nil && len({0}) > 0", valueReference);
+            }
+            else if (pt.PrimaryType(KnownPrimaryType.String))
+            {
+                return string.Format(asEmpty
+                                        ? "len({0}) == 0"
+                                        : "len({0}) > 0", valueReference);
+            }
+            else
+            {
+                return string.Format(asEmpty
+                                        ? "{0} == nil"
+                                        : "{0} != nil", valueReference);
+            }
+        }
+
+        private string GetSequenceTypeEmptyCheck(string valueReference, bool asEmpty)
+        {
+            return string.Format(asEmpty
+                                   ? "{0} == nil || len({0}) == 0"
+                                   : "{0} != nil && len({0}) > 0", valueReference);
+        }
+
+        /// <summary>
+        /// Returns true if two parameters are semantically equivalent.
+        /// The names match (excluding casing) and the types are identical.
+        /// </summary>
+        /// <param name="lhs">Left-hand side to compare against.</param>
+        /// <param name="rhs">Right-hand side to compare with.</param>
+        /// <returns>True if the two are semantically equal.</returns>
+        public static bool Match(ParameterGo lhs, ParameterGo rhs)
+        {
+            return lhs.Name.EqualsIgnoreCase(rhs.Name) && lhs.ModelTypeName.Equals(rhs.ModelTypeName);
+        }
+    }
+
+    public static class ParameterGoExtensions
+    {
+        /// <summary>
+        /// Return a Go map of required parameters.
+        // Refactor -> Generator
+        /// </summary>
+        /// <param name="parameters"></param>
+        /// <param name="mapVariable"></param>
+        /// <returns></returns>
+        public static string BuildParameterMap(this IEnumerable<ParameterGo> parameters, string mapVariable)
+        {
+            var builder = new StringBuilder();
+
+            builder.Append(mapVariable);
+            builder.Append(" := map[string]interface{} {");
+
+            if (parameters.Any())
+            {
+                builder.AppendLine();
+                var indented = new IndentedStringBuilder("  ");
+                parameters
+                    .Where(p => p.IsRequired)
+                    .OrderBy(p => p.SerializedName.ToString())
+                    .ForEach(p => indented.AppendLine("\"{0}\": {1},", p.NameForMap(), p.ValueForMap()));
+                builder.Append(indented);
+            }
+            builder.AppendLine("}");
+            return builder.ToString();
+        }
+
+        /// <summary>
+        /// Return list of parameters for specified location passed in an argument.
+        /// Refactor -> Probably CodeModeltransformer, but even with 5 references, the other mkethods are not used anywhere
+        /// </summary>
+        /// <param name="parameters"></param>
+        /// <param name="location"></param>
+        /// <returns></returns>
+        public static IEnumerable<ParameterGo> ByLocation(this IEnumerable<ParameterGo> parameters, ParameterLocation location)
+        {
+            return parameters
+                .Where(p => p.Location == location);
+        }
+
+        /// <summary>
+        /// Return list of retuired parameters for specified location passed in an argument.
+        /// Refactor -> CodeModelTransformer, still, 3 erefences, but no one uses the other methods.
+        /// </summary>
+        /// <param name="parameters"></param>
+        /// <param name="location"></param>
+        /// <returns></returns>
+        public static IEnumerable<ParameterGo> ByLocationAsRequired(this IEnumerable<ParameterGo> parameters, ParameterLocation location, bool isRequired)
+        {
+            return parameters
+                .Where(p => p.Location == location && p.IsRequired == isRequired);
+        }
+
+        /// <summary>
+        /// Return list of parameters as per their location in request.
+        /// </summary>
+        /// <param name="parameters"></param>
+        /// <returns></returns>
+        public static ParameterGo BodyParameter(this IEnumerable<ParameterGo> parameters)
+        {
+            var bodyParameters = parameters.ByLocation(ParameterLocation.Body);
+            return bodyParameters.Any()
+                    ? bodyParameters.First()
+                    : null;
+        }
+
+        public static IEnumerable<ParameterGo> FormDataParameters(this IEnumerable<ParameterGo> parameters)
+        {
+            return parameters.ByLocation(ParameterLocation.FormData);
+        }
+
+        public static IEnumerable<ParameterGo> FormDataParameters(this IEnumerable<ParameterGo> parameters, bool isRequired)
+        {
+            return parameters.ByLocationAsRequired(ParameterLocation.FormData, isRequired);
+        }
+
+        public static IEnumerable<ParameterGo> HeaderParameters(this IEnumerable<ParameterGo> parameters)
+        {
+            return parameters.ByLocation(ParameterLocation.Header);
+        }
+
+        public static IEnumerable<ParameterGo> HeaderParameters(this IEnumerable<ParameterGo> parameters, bool isRequired)
+        {
+            return parameters.ByLocationAsRequired(ParameterLocation.Header, isRequired);
+        }
+
+        public static IEnumerable<ParameterGo> URLParameters(this IEnumerable<ParameterGo> parameters)
+        {
+            var urlParams = new List<ParameterGo>();
+            foreach (ParameterGo p in parameters.ByLocation(ParameterLocation.Path))
+            {
+                if (p.Method.CodeModel.BaseUrl.Contains(p.SerializedName))
+                {
+                    urlParams.Add(p);
+                }
+            }
+            return urlParams;
+        }
+
+        public static IEnumerable<ParameterGo> PathParameters(this IEnumerable<ParameterGo> parameters)
+        {
+            var pathParams = new List<ParameterGo>();
+            foreach (ParameterGo p in parameters.ByLocation(ParameterLocation.Path))
+            {
+                if (!p.Method.CodeModel.BaseUrl.Contains(p.SerializedName))
+                {
+                    pathParams.Add(p);
+                }
+            }
+            return pathParams;
+        }
+
+        public static IEnumerable<ParameterGo> QueryParameters(this IEnumerable<ParameterGo> parameters)
+        {
+            return parameters.ByLocation(ParameterLocation.Query);
+        }
+
+        public static IEnumerable<ParameterGo> QueryParameters(this IEnumerable<ParameterGo> parameters, bool isRequired)
+        {
+            return parameters.ByLocationAsRequired(ParameterLocation.Query, isRequired);
+        }
+
+        public static string Validate(this IEnumerable<ParameterGo> parameters, HttpMethod method)
+        {
+            List<string> v = new List<string>();
+            HashSet<string> ancestors = new HashSet<string>();
+
+            foreach (var p in parameters)
+            {
+                if (p.IsAPIVersion || p.IsConstant)
+                {
+                    continue;
+                }
+
+                var name = !p.IsClientProperty
+                        ? p.Name.Value
+                        : "client." + p.Name.Value.Capitalize();
+
+                List<string> x = new List<string>();
+                if (p.ModelType is CompositeType)
+                {
+                    ancestors.Add(p.ModelType.Name);
+                    x.AddRange(p.ValidateCompositeType(name, method, ancestors));
+                    ancestors.Remove(p.ModelType.Name);
+                }
+                else
+                    x.AddRange(p.ValidateType(name, method));
+
+                if (x.Count != 0)
+                    v.Add($"{{ TargetValue: {name},\n Constraints: []validation.Constraint{{{string.Join(",\n", x)}}}}}");
+            }
+            return string.Join(",\n", v);
+        }
+    }
+}