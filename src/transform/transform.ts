--- conflicted
+++ resolved
@@ -5,11 +5,7 @@
 
 import { KnownMediaType, pascalCase, serialize } from '@azure-tools/codegen';
 import { Host, startSession, Session } from '@azure-tools/autorest-extension-base';
-<<<<<<< HEAD
-import { ObjectSchema, ArraySchema, codeModelSchema, CodeModel, ImplementationLocation, Language, SchemaType, NumberSchema, Operation, SchemaResponse, Parameter, Property, Protocols, Response, Schema, DictionarySchema, Protocol, HttpHeader } from '@azure-tools/codemodel';
-=======
-import { ObjectSchema, ArraySchema, codeModelSchema, CodeModel, DateTimeSchema, HttpResponse, ImplementationLocation, Language, SchemaType, NumberSchema, Operation, SchemaResponse, Parameter, Property, Protocols, Response, Schema, DictionarySchema, Protocol } from '@azure-tools/codemodel';
->>>>>>> 6afc96d9
+import { ObjectSchema, ArraySchema, codeModelSchema, CodeModel, DateTimeSchema, HttpHeader, HttpResponse, ImplementationLocation, Language, SchemaType, NumberSchema, Operation, SchemaResponse, Parameter, Property, Protocols, Response, Schema, DictionarySchema, Protocol } from '@azure-tools/codemodel';
 import { length, values } from '@azure-tools/linq';
 import { aggregateParameters, ParamInfo, paramInfo } from '../generator/common/helpers';
 
@@ -65,13 +61,9 @@
     case SchemaType.Array:
       const arraySchema = <ArraySchema>schema;
       const arrayElem = <Schema>arraySchema.elementType;
-<<<<<<< HEAD
-      return `[]${schemaTypeToGoType(arrayElem)}`;
+      return `[]${schemaTypeToGoType(codeModel, arrayElem, inBody)}`;
     case SchemaType.Binary:
       return 'azcore.ReadSeekCloser';
-=======
-      return `[]${schemaTypeToGoType(codeModel, arrayElem, inBody)}`;
->>>>>>> 6afc96d9
     case SchemaType.Boolean:
       return 'bool';
     case SchemaType.ByteArray:
@@ -247,35 +239,19 @@
 }
 
 // creates the response type to be returned from an operation and updates the operation
-<<<<<<< HEAD
-function createResponseType(op: Operation) {
+function createResponseType(codeModel: CodeModel, op: Operation) {
   // create the `type FooResponse struct` response
-  // type with a `StatusCode int` field
+  // type with a `RawResponse *http.Response` field
   const firstResp = op.responses![0];
   firstResp.language.go!.responseType = true;
   firstResp.language.go!.properties = [
-=======
-function createResponseType(codeModel: CodeModel, op: Operation) {
-  if (length(op.responses) > 1) {
-    throw console.error('multiple responses NYI');
-  }
-  // create the `type FooResponse struct` response
-  // type with a `RawResponse *http.Response` field
-  const resp = op.responses![0];
-  resp.language.go!.responseType = true;
-  resp.language.go!.properties = [
->>>>>>> 6afc96d9
     newProperty('RawResponse', 'RawResponse contains the underlying HTTP response.', newObject('http.Response', 'TODO'))
   ];
   const len = op.responses!.length;
   // if the response defines a schema then add it as a field to the response type
-<<<<<<< HEAD
   if (isSchemaResponse(firstResp)) {
-=======
-  if (isSchemaResponse(resp)) {
-    const marshallingFormat = getMarshallingFormat(resp.protocol);
-    resp.language.go!.marshallingFormat = marshallingFormat;
->>>>>>> 6afc96d9
+    const marshallingFormat = getMarshallingFormat(firstResp.protocol);
+    firstResp.language.go!.marshallingFormat = marshallingFormat;
     // for operations that return scalar types we use a fixed field name 'Value'
     let propName = 'Value';
     if (firstResp.schema.type === SchemaType.Object) {
@@ -289,15 +265,9 @@
       // always prefer the XML name
       propName = pascalCase(firstResp.schema.serialization.xml.name);
     }
-<<<<<<< HEAD
-    firstResp.schema.language.go!.name = schemaTypeToGoType(firstResp.schema);
+    firstResp.schema.language.go!.name = schemaTypeToGoType(codeModel, firstResp.schema, true);
     firstResp.schema.language.go!.responseValue = propName;
     (<Array<Property>>firstResp.language.go!.properties).push(newProperty(propName, firstResp.schema.language.go!.description, firstResp.schema));
-=======
-    resp.schema.language.go!.name = schemaTypeToGoType(codeModel, resp.schema, true);
-    resp.schema.language.go!.responseValue = propName;
-    (<Array<Property>>resp.language.go!.properties).push(newProperty(propName, resp.schema.language.go!.description, resp.schema));
->>>>>>> 6afc96d9
   }
 }
 
